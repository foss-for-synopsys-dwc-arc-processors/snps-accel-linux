--- conflicted
+++ resolved
@@ -34,13 +34,8 @@
 		return 'm';
 }
 
-<<<<<<< HEAD
-/* No atime modification nor notify on underlying */
-#define OVL_OPEN_FLAGS (O_NOATIME | __FMODE_NONOTIFY)
-=======
 /* No atime modification on underlying */
 #define OVL_OPEN_FLAGS (O_NOATIME)
->>>>>>> bc2473c9
 
 static struct file *ovl_open_realfile(const struct file *file,
 				      const struct path *realpath)
