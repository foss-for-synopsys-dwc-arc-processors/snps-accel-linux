// SPDX-License-Identifier: GPL-2.0-or-later
/*
 * DMI based code to deal with broken DSDTs on X86 tablets which ship with
 * Android as (part of) the factory image. The factory kernels shipped on these
 * devices typically have a bunch of things hardcoded, rather than specified
 * in their DSDT.
 *
 * Copyright (C) 2021-2023 Hans de Goede <hdegoede@redhat.com>
 */

#define pr_fmt(fmt) KBUILD_MODNAME ": " fmt

#include <linux/acpi.h>
#include <linux/dmi.h>
#include <linux/gpio/consumer.h>
#include <linux/gpio/machine.h>
#include <linux/irq.h>
#include <linux/module.h>
#include <linux/platform_device.h>
#include <linux/serdev.h>
#include <linux/string.h>

#include "x86-android-tablets.h"

static struct platform_device *x86_android_tablet_device;

<<<<<<< HEAD
=======
/*
 * This helper allows getting a gpio_desc *before* the actual device consuming
 * the GPIO has been instantiated. This function _must_ only be used to handle
 * this special case such as e.g. :
 *
 * 1. Getting an IRQ from a GPIO for i2c_board_info.irq which is passed to
 * i2c_client_new() to instantiate i2c_client-s; or
 * 2. Calling desc_to_gpio() to get an old style GPIO number for gpio_keys
 * platform_data which still uses old style GPIO numbers.
 *
 * Since the consuming device has not been instatiated yet a dynamic lookup
 * is generated using the special x86_android_tablet dev for dev_id.
 *
 * For normal GPIO lookups a standard static gpiod_lookup_table _must_ be used.
 */
>>>>>>> 94ace9ed
int x86_android_tablet_get_gpiod(const char *chip, int pin, const char *con_id,
				 bool active_low, enum gpiod_flags dflags,
				 struct gpio_desc **desc)
{
	struct gpiod_lookup_table *lookup;
	struct gpio_desc *gpiod;

	lookup = kzalloc(struct_size(lookup, table, 2), GFP_KERNEL);
	if (!lookup)
		return -ENOMEM;

	lookup->dev_id = KBUILD_MODNAME;
	lookup->table[0].key = chip;
	lookup->table[0].chip_hwnum = pin;
	lookup->table[0].con_id = con_id;
	lookup->table[0].flags = active_low ? GPIO_ACTIVE_LOW : GPIO_ACTIVE_HIGH;

	gpiod_add_lookup_table(lookup);
	gpiod = devm_gpiod_get(&x86_android_tablet_device->dev, con_id, dflags);
	gpiod_remove_lookup_table(lookup);
	kfree(lookup);

	if (IS_ERR(gpiod)) {
		pr_err("error %ld getting GPIO %s %d\n", PTR_ERR(gpiod), chip, pin);
		return PTR_ERR(gpiod);
	}

	if (desc)
		*desc = gpiod;

	return 0;
}

int x86_acpi_irq_helper_get(const struct x86_acpi_irq_data *data)
{
	struct irq_fwspec fwspec = { };
	struct irq_domain *domain;
	struct acpi_device *adev;
	struct gpio_desc *gpiod;
	unsigned int irq_type;
	acpi_handle handle;
	acpi_status status;
	int irq, ret;

	switch (data->type) {
	case X86_ACPI_IRQ_TYPE_APIC:
		/*
		 * The DSDT may already reference the GSI in a device skipped by
		 * acpi_quirk_skip_i2c_client_enumeration(). Unregister the GSI
		 * to avoid EBUSY errors in this case.
		 */
		acpi_unregister_gsi(data->index);
		irq = acpi_register_gsi(NULL, data->index, data->trigger, data->polarity);
		if (irq < 0)
			pr_err("error %d getting APIC IRQ %d\n", irq, data->index);

		return irq;
	case X86_ACPI_IRQ_TYPE_GPIOINT:
		/* Like acpi_dev_gpio_irq_get(), but without parsing ACPI resources */
		ret = x86_android_tablet_get_gpiod(data->chip, data->index, data->con_id,
						   false, GPIOD_ASIS, &gpiod);
		if (ret)
			return ret;

		irq = gpiod_to_irq(gpiod);
		if (irq < 0) {
			pr_err("error %d getting IRQ %s %d\n", irq, data->chip, data->index);
			return irq;
		}

		irq_type = acpi_dev_get_irq_type(data->trigger, data->polarity);
		if (irq_type != IRQ_TYPE_NONE && irq_type != irq_get_trigger_type(irq))
			irq_set_irq_type(irq, irq_type);

		return irq;
	case X86_ACPI_IRQ_TYPE_PMIC:
		status = acpi_get_handle(NULL, data->chip, &handle);
		if (ACPI_FAILURE(status)) {
			pr_err("error could not get %s handle\n", data->chip);
			return -ENODEV;
		}

		adev = acpi_fetch_acpi_dev(handle);
		if (!adev) {
			pr_err("error could not get %s adev\n", data->chip);
			return -ENODEV;
		}

		fwspec.fwnode = acpi_fwnode_handle(adev);
		domain = irq_find_matching_fwspec(&fwspec, data->domain);
		if (!domain) {
			pr_err("error could not find IRQ domain for %s\n", data->chip);
			return -ENODEV;
		}

		return irq_create_mapping(domain, data->index);
	default:
		return 0;
	}
}

static int i2c_client_count;
static int pdev_count;
static int serdev_count;
static struct i2c_client **i2c_clients;
static struct platform_device **pdevs;
static struct serdev_device **serdevs;
static struct gpio_keys_button *buttons;
static struct gpiod_lookup_table * const *gpiod_lookup_tables;
static const struct software_node *bat_swnode;
static void (*exit_handler)(void);

static __init int x86_instantiate_i2c_client(const struct x86_dev_info *dev_info,
					     int idx)
{
	const struct x86_i2c_client_info *client_info = &dev_info->i2c_client_info[idx];
	struct i2c_board_info board_info = client_info->board_info;
	struct i2c_adapter *adap;
	acpi_handle handle;
	acpi_status status;

	board_info.irq = x86_acpi_irq_helper_get(&client_info->irq_data);
	if (board_info.irq < 0)
		return board_info.irq;

	status = acpi_get_handle(NULL, client_info->adapter_path, &handle);
	if (ACPI_FAILURE(status)) {
		pr_err("Error could not get %s handle\n", client_info->adapter_path);
		return -ENODEV;
	}

	adap = i2c_acpi_find_adapter_by_handle(handle);
	if (!adap) {
		pr_err("error could not get %s adapter\n", client_info->adapter_path);
		return -ENODEV;
	}

	i2c_clients[idx] = i2c_new_client_device(adap, &board_info);
	put_device(&adap->dev);
	if (IS_ERR(i2c_clients[idx]))
		return dev_err_probe(&adap->dev, PTR_ERR(i2c_clients[idx]),
				      "creating I2C-client %d\n", idx);

	return 0;
}

static __init int x86_instantiate_serdev(const struct x86_serdev_info *info, int idx)
{
	struct acpi_device *ctrl_adev, *serdev_adev;
	struct serdev_device *serdev;
	struct device *ctrl_dev;
	int ret = -ENODEV;

	ctrl_adev = acpi_dev_get_first_match_dev(info->ctrl_hid, info->ctrl_uid, -1);
	if (!ctrl_adev) {
		pr_err("error could not get %s/%s ctrl adev\n",
		       info->ctrl_hid, info->ctrl_uid);
		return -ENODEV;
	}

	serdev_adev = acpi_dev_get_first_match_dev(info->serdev_hid, NULL, -1);
	if (!serdev_adev) {
		pr_err("error could not get %s serdev adev\n", info->serdev_hid);
		goto put_ctrl_adev;
	}

	/* get_first_physical_node() returns a weak ref, no need to put() it */
	ctrl_dev = acpi_get_first_physical_node(ctrl_adev);
	if (!ctrl_dev)	{
		pr_err("error could not get %s/%s ctrl physical dev\n",
		       info->ctrl_hid, info->ctrl_uid);
		goto put_serdev_adev;
	}

	/* ctrl_dev now points to the controller's parent, get the controller */
	ctrl_dev = device_find_child_by_name(ctrl_dev, info->ctrl_devname);
	if (!ctrl_dev) {
		pr_err("error could not get %s/%s %s ctrl dev\n",
		       info->ctrl_hid, info->ctrl_uid, info->ctrl_devname);
		goto put_serdev_adev;
	}

	serdev = serdev_device_alloc(to_serdev_controller(ctrl_dev));
	if (!serdev) {
		ret = -ENOMEM;
		goto put_serdev_adev;
	}

	ACPI_COMPANION_SET(&serdev->dev, serdev_adev);
	acpi_device_set_enumerated(serdev_adev);

	ret = serdev_device_add(serdev);
	if (ret) {
		dev_err(&serdev->dev, "error %d adding serdev\n", ret);
		serdev_device_put(serdev);
		goto put_serdev_adev;
	}

	serdevs[idx] = serdev;

put_serdev_adev:
	acpi_dev_put(serdev_adev);
put_ctrl_adev:
	acpi_dev_put(ctrl_adev);
	return ret;
}

static void x86_android_tablet_remove(struct platform_device *pdev)
{
	int i;

	for (i = 0; i < serdev_count; i++) {
		if (serdevs[i])
			serdev_device_remove(serdevs[i]);
	}

	kfree(serdevs);

	for (i = 0; i < pdev_count; i++)
		platform_device_unregister(pdevs[i]);

	kfree(pdevs);
	kfree(buttons);

	for (i = 0; i < i2c_client_count; i++)
		i2c_unregister_device(i2c_clients[i]);

	kfree(i2c_clients);

	if (exit_handler)
		exit_handler();

	for (i = 0; gpiod_lookup_tables && gpiod_lookup_tables[i]; i++)
		gpiod_remove_lookup_table(gpiod_lookup_tables[i]);

	software_node_unregister(bat_swnode);
}

static __init int x86_android_tablet_probe(struct platform_device *pdev)
{
	const struct x86_dev_info *dev_info;
	const struct dmi_system_id *id;
	int i, ret = 0;

	id = dmi_first_match(x86_android_tablet_ids);
	if (!id)
		return -ENODEV;

	dev_info = id->driver_data;
	/* Allow x86_android_tablet_device use before probe() exits */
	x86_android_tablet_device = pdev;

	/*
	 * Since this runs from module_init() it cannot use -EPROBE_DEFER,
	 * instead pre-load any modules which are listed as requirements.
	 */
	for (i = 0; dev_info->modules && dev_info->modules[i]; i++)
		request_module(dev_info->modules[i]);

	bat_swnode = dev_info->bat_swnode;
	if (bat_swnode) {
		ret = software_node_register(bat_swnode);
		if (ret)
			return ret;
	}

	gpiod_lookup_tables = dev_info->gpiod_lookup_tables;
	for (i = 0; gpiod_lookup_tables && gpiod_lookup_tables[i]; i++)
		gpiod_add_lookup_table(gpiod_lookup_tables[i]);

	if (dev_info->init) {
		ret = dev_info->init();
		if (ret < 0) {
			x86_android_tablet_remove(pdev);
			return ret;
		}
		exit_handler = dev_info->exit;
	}

	i2c_clients = kcalloc(dev_info->i2c_client_count, sizeof(*i2c_clients), GFP_KERNEL);
	if (!i2c_clients) {
		x86_android_tablet_remove(pdev);
		return -ENOMEM;
	}

	i2c_client_count = dev_info->i2c_client_count;
	for (i = 0; i < i2c_client_count; i++) {
		ret = x86_instantiate_i2c_client(dev_info, i);
		if (ret < 0) {
			x86_android_tablet_remove(pdev);
			return ret;
		}
	}

	/* + 1 to make space for (optional) gpio_keys_button pdev */
	pdevs = kcalloc(dev_info->pdev_count + 1, sizeof(*pdevs), GFP_KERNEL);
	if (!pdevs) {
		x86_android_tablet_remove(pdev);
		return -ENOMEM;
	}

	pdev_count = dev_info->pdev_count;
	for (i = 0; i < pdev_count; i++) {
		pdevs[i] = platform_device_register_full(&dev_info->pdev_info[i]);
		if (IS_ERR(pdevs[i])) {
			x86_android_tablet_remove(pdev);
			return PTR_ERR(pdevs[i]);
		}
	}

	serdevs = kcalloc(dev_info->serdev_count, sizeof(*serdevs), GFP_KERNEL);
	if (!serdevs) {
		x86_android_tablet_remove(pdev);
		return -ENOMEM;
	}

	serdev_count = dev_info->serdev_count;
	for (i = 0; i < serdev_count; i++) {
		ret = x86_instantiate_serdev(&dev_info->serdev_info[i], i);
		if (ret < 0) {
			x86_android_tablet_remove(pdev);
			return ret;
		}
	}

	if (dev_info->gpio_button_count) {
		struct gpio_keys_platform_data pdata = { };
		struct gpio_desc *gpiod;

		buttons = kcalloc(dev_info->gpio_button_count, sizeof(*buttons), GFP_KERNEL);
		if (!buttons) {
			x86_android_tablet_remove(pdev);
			return -ENOMEM;
		}

		for (i = 0; i < dev_info->gpio_button_count; i++) {
			ret = x86_android_tablet_get_gpiod(dev_info->gpio_button[i].chip,
							   dev_info->gpio_button[i].pin,
							   dev_info->gpio_button[i].button.desc,
							   false, GPIOD_IN, &gpiod);
			if (ret < 0) {
				x86_android_tablet_remove(pdev);
				return ret;
			}

			buttons[i] = dev_info->gpio_button[i].button;
			buttons[i].gpio = desc_to_gpio(gpiod);
			/* Release gpiod so that gpio-keys can request it */
			devm_gpiod_put(&x86_android_tablet_device->dev, gpiod);
		}

		pdata.buttons = buttons;
		pdata.nbuttons = dev_info->gpio_button_count;

		pdevs[pdev_count] = platform_device_register_data(&pdev->dev, "gpio-keys",
								  PLATFORM_DEVID_AUTO,
								  &pdata, sizeof(pdata));
		if (IS_ERR(pdevs[pdev_count])) {
			x86_android_tablet_remove(pdev);
			return PTR_ERR(pdevs[pdev_count]);
		}
		pdev_count++;
	}

	return 0;
}

static struct platform_driver x86_android_tablet_driver = {
	.driver = {
		.name = KBUILD_MODNAME,
	},
	.remove_new = x86_android_tablet_remove,
};

static int __init x86_android_tablet_init(void)
{
	x86_android_tablet_device = platform_create_bundle(&x86_android_tablet_driver,
						   x86_android_tablet_probe,
						   NULL, 0, NULL, 0);

	return PTR_ERR_OR_ZERO(x86_android_tablet_device);
}
module_init(x86_android_tablet_init);

static void __exit x86_android_tablet_exit(void)
{
	platform_device_unregister(x86_android_tablet_device);
	platform_driver_unregister(&x86_android_tablet_driver);
}
module_exit(x86_android_tablet_exit);

MODULE_AUTHOR("Hans de Goede <hdegoede@redhat.com>");
MODULE_DESCRIPTION("X86 Android tablets DSDT fixups driver");
MODULE_LICENSE("GPL");<|MERGE_RESOLUTION|>--- conflicted
+++ resolved
@@ -24,8 +24,6 @@
 
 static struct platform_device *x86_android_tablet_device;
 
-<<<<<<< HEAD
-=======
 /*
  * This helper allows getting a gpio_desc *before* the actual device consuming
  * the GPIO has been instantiated. This function _must_ only be used to handle
@@ -41,7 +39,6 @@
  *
  * For normal GPIO lookups a standard static gpiod_lookup_table _must_ be used.
  */
->>>>>>> 94ace9ed
 int x86_android_tablet_get_gpiod(const char *chip, int pin, const char *con_id,
 				 bool active_low, enum gpiod_flags dflags,
 				 struct gpio_desc **desc)
