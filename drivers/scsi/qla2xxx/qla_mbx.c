--- conflicted
+++ resolved
@@ -3773,34 +3773,6 @@
 		ql_dbg(ql_dbg_async, vha, 0x5075,
 		   "Format 1: WWPN %8phC.\n",
 		   vha->port_name);
-<<<<<<< HEAD
-
-		/* N2N.  direct connect */
-		if (IS_QLA27XX(ha) &&
-		    ((rptid_entry->u.f1.flags>>1) & 0x7) == 2) {
-			/* if our portname is higher then initiate N2N login */
-			if (wwn_to_u64(vha->port_name) >
-			    wwn_to_u64(rptid_entry->u.f1.port_name)) {
-				// ??? qlt_update_host_map(vha, id);
-				vha->n2n_id = 0x1;
-				ql_dbg(ql_dbg_async, vha, 0x5075,
-				    "Format 1: Setting n2n_update_needed for id %d\n",
-				    vha->n2n_id);
-			} else {
-				ql_dbg(ql_dbg_async, vha, 0x5075,
-				    "Format 1: Remote login - Waiting for WWPN %8phC.\n",
-				    rptid_entry->u.f1.port_name);
-			}
-
-			memcpy(vha->n2n_port_name, rptid_entry->u.f1.port_name,
-			    WWN_SIZE);
-			set_bit(N2N_LOGIN_NEEDED, &vha->dpc_flags);
-			set_bit(REGISTER_FC4_NEEDED, &vha->dpc_flags);
-			set_bit(REGISTER_FDMI_NEEDED, &vha->dpc_flags);
-			return;
-		}
-=======
->>>>>>> 661e50bc
 
 		/* N2N.  direct connect */
 		if (IS_QLA27XX(ha) &&
@@ -4013,86 +3985,6 @@
 }
 
 /*
-<<<<<<< HEAD
- * qla24xx_control_vp
- *	Enable a virtual port for given host
- *
- * Input:
- *	ha = adapter block pointer.
- *	vhba = virtual adapter (unused)
- *	index = index number for enabled VP
- *
- * Returns:
- *	qla2xxx local function return status code.
- *
- * Context:
- *	Kernel context.
- */
-int
-qla24xx_control_vp(scsi_qla_host_t *vha, int cmd)
-{
-	int		rval;
-	int		map, pos;
-	struct vp_ctrl_entry_24xx   *vce;
-	dma_addr_t	vce_dma;
-	struct qla_hw_data *ha = vha->hw;
-	int	vp_index = vha->vp_idx;
-	struct scsi_qla_host *base_vha = pci_get_drvdata(ha->pdev);
-
-	ql_dbg(ql_dbg_mbx + ql_dbg_verbose, vha, 0x10c1,
-	    "Entered %s enabling index %d.\n", __func__, vp_index);
-
-	if (vp_index == 0 || vp_index >= ha->max_npiv_vports)
-		return QLA_PARAMETER_ERROR;
-
-	vce = dma_pool_zalloc(ha->s_dma_pool, GFP_KERNEL, &vce_dma);
-	if (!vce) {
-		ql_log(ql_log_warn, vha, 0x10c2,
-		    "Failed to allocate VP control IOCB.\n");
-		return QLA_MEMORY_ALLOC_FAILED;
-	}
-
-	vce->entry_type = VP_CTRL_IOCB_TYPE;
-	vce->entry_count = 1;
-	vce->command = cpu_to_le16(cmd);
-	vce->vp_count = cpu_to_le16(1);
-
-	/* index map in firmware starts with 1; decrement index
-	 * this is ok as we never use index 0
-	 */
-	map = (vp_index - 1) / 8;
-	pos = (vp_index - 1) & 7;
-	mutex_lock(&ha->vport_lock);
-	vce->vp_idx_map[map] |= 1 << pos;
-	mutex_unlock(&ha->vport_lock);
-
-	rval = qla2x00_issue_iocb(base_vha, vce, vce_dma, 0);
-	if (rval != QLA_SUCCESS) {
-		ql_dbg(ql_dbg_mbx, vha, 0x10c3,
-		    "Failed to issue VP control IOCB (%x).\n", rval);
-	} else if (vce->entry_status != 0) {
-		ql_dbg(ql_dbg_mbx, vha, 0x10c4,
-		    "Failed to complete IOCB -- error status (%x).\n",
-		    vce->entry_status);
-		rval = QLA_FUNCTION_FAILED;
-	} else if (vce->comp_status != cpu_to_le16(CS_COMPLETE)) {
-		ql_dbg(ql_dbg_mbx, vha, 0x10c5,
-		    "Failed to complete IOCB -- completion status (%x).\n",
-		    le16_to_cpu(vce->comp_status));
-		rval = QLA_FUNCTION_FAILED;
-	} else {
-		ql_dbg(ql_dbg_mbx + ql_dbg_verbose, vha, 0x10c6,
-		    "Done %s.\n", __func__);
-	}
-
-	dma_pool_free(ha->s_dma_pool, vce, vce_dma);
-
-	return rval;
-}
-
-/*
-=======
->>>>>>> 661e50bc
  * qla2x00_send_change_request
  *	Receive or disable RSCN request from fabric controller
  *
