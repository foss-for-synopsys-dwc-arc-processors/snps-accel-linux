--- conflicted
+++ resolved
@@ -2818,11 +2818,7 @@
 		mask = mask << shift;
 		val = val << shift;
 
-<<<<<<< HEAD
-		reg_change = snd_soc_test_bits(codec, reg, mask, val);
-=======
 		reg_change = soc_dapm_test_bits(dapm, reg, mask, val);
->>>>>>> 0f2780ad
 	}
 
 	if (change || reg_change) {
