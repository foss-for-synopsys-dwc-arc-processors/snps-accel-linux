{
	"calls: invalid kfunc call not eliminated",
	.insns = {
	BPF_RAW_INSN(BPF_JMP | BPF_CALL, 0, BPF_PSEUDO_KFUNC_CALL, 0, 0),
	BPF_MOV64_IMM(BPF_REG_0, 1),
	BPF_EXIT_INSN(),
	},
	.prog_type = BPF_PROG_TYPE_TRACEPOINT,
	.result  = REJECT,
	.errstr = "invalid kernel function call not eliminated in verifier pass",
},
{
	"calls: invalid kfunc call unreachable",
	.insns = {
	BPF_MOV64_IMM(BPF_REG_0, 1),
	BPF_JMP_IMM(BPF_JGT, BPF_REG_0, 0, 2),
	BPF_RAW_INSN(BPF_JMP | BPF_CALL, 0, BPF_PSEUDO_KFUNC_CALL, 0, 0),
	BPF_MOV64_IMM(BPF_REG_0, 1),
	BPF_EXIT_INSN(),
	},
	.prog_type = BPF_PROG_TYPE_TRACEPOINT,
	.result  = ACCEPT,
},
{
	"calls: invalid kfunc call: ptr_to_mem to struct with non-scalar",
	.insns = {
	BPF_MOV64_REG(BPF_REG_1, BPF_REG_10),
	BPF_ALU64_IMM(BPF_ADD, BPF_REG_1, -8),
	BPF_RAW_INSN(BPF_JMP | BPF_CALL, 0, BPF_PSEUDO_KFUNC_CALL, 0, 0),
	BPF_EXIT_INSN(),
	},
	.prog_type = BPF_PROG_TYPE_SCHED_CLS,
	.result = REJECT,
	.errstr = "arg#0 pointer type STRUCT prog_test_fail1 must point to scalar",
	.fixup_kfunc_btf_id = {
		{ "bpf_kfunc_call_test_fail1", 2 },
	},
},
{
	"calls: invalid kfunc call: ptr_to_mem to struct with nesting depth > 4",
	.insns = {
	BPF_MOV64_REG(BPF_REG_1, BPF_REG_10),
	BPF_ALU64_IMM(BPF_ADD, BPF_REG_1, -8),
	BPF_RAW_INSN(BPF_JMP | BPF_CALL, 0, BPF_PSEUDO_KFUNC_CALL, 0, 0),
	BPF_EXIT_INSN(),
	},
	.prog_type = BPF_PROG_TYPE_SCHED_CLS,
	.result = REJECT,
	.errstr = "max struct nesting depth exceeded\narg#0 pointer type STRUCT prog_test_fail2",
	.fixup_kfunc_btf_id = {
		{ "bpf_kfunc_call_test_fail2", 2 },
	},
},
{
	"calls: invalid kfunc call: ptr_to_mem to struct with FAM",
	.insns = {
	BPF_MOV64_REG(BPF_REG_1, BPF_REG_10),
	BPF_ALU64_IMM(BPF_ADD, BPF_REG_1, -8),
	BPF_RAW_INSN(BPF_JMP | BPF_CALL, 0, BPF_PSEUDO_KFUNC_CALL, 0, 0),
	BPF_EXIT_INSN(),
	},
	.prog_type = BPF_PROG_TYPE_SCHED_CLS,
	.result = REJECT,
	.errstr = "arg#0 pointer type STRUCT prog_test_fail3 must point to scalar",
	.fixup_kfunc_btf_id = {
		{ "bpf_kfunc_call_test_fail3", 2 },
	},
},
{
	"calls: invalid kfunc call: reg->type != PTR_TO_CTX",
	.insns = {
	BPF_MOV64_REG(BPF_REG_1, BPF_REG_10),
	BPF_ALU64_IMM(BPF_ADD, BPF_REG_1, -8),
	BPF_RAW_INSN(BPF_JMP | BPF_CALL, 0, BPF_PSEUDO_KFUNC_CALL, 0, 0),
	BPF_EXIT_INSN(),
	},
	.prog_type = BPF_PROG_TYPE_SCHED_CLS,
	.result = REJECT,
	.errstr = "arg#0 expected pointer to ctx, but got PTR",
	.fixup_kfunc_btf_id = {
		{ "bpf_kfunc_call_test_pass_ctx", 2 },
	},
},
{
	"calls: invalid kfunc call: void * not allowed in func proto without mem size arg",
	.insns = {
	BPF_MOV64_REG(BPF_REG_1, BPF_REG_10),
	BPF_ALU64_IMM(BPF_ADD, BPF_REG_1, -8),
	BPF_RAW_INSN(BPF_JMP | BPF_CALL, 0, BPF_PSEUDO_KFUNC_CALL, 0, 0),
	BPF_EXIT_INSN(),
	},
	.prog_type = BPF_PROG_TYPE_SCHED_CLS,
	.result = REJECT,
	.errstr = "arg#0 pointer type UNKNOWN  must point to scalar",
	.fixup_kfunc_btf_id = {
		{ "bpf_kfunc_call_test_mem_len_fail1", 2 },
	},
},
{
	"calls: trigger reg2btf_ids[reg->type] for reg->type > __BPF_REG_TYPE_MAX",
	.insns = {
	BPF_MOV64_REG(BPF_REG_1, BPF_REG_10),
	BPF_ALU64_IMM(BPF_ADD, BPF_REG_1, -8),
	BPF_ST_MEM(BPF_DW, BPF_REG_1, 0, 0),
	BPF_RAW_INSN(BPF_JMP | BPF_CALL, 0, BPF_PSEUDO_KFUNC_CALL, 0, 0),
	BPF_MOV64_REG(BPF_REG_1, BPF_REG_0),
	BPF_RAW_INSN(BPF_JMP | BPF_CALL, 0, BPF_PSEUDO_KFUNC_CALL, 0, 0),
	BPF_EXIT_INSN(),
	},
	.prog_type = BPF_PROG_TYPE_SCHED_CLS,
	.result = REJECT,
	.errstr = "arg#0 pointer type STRUCT prog_test_ref_kfunc must point",
	.fixup_kfunc_btf_id = {
		{ "bpf_kfunc_call_test_acquire", 3 },
		{ "bpf_kfunc_call_test_release", 5 },
	},
},
{
	"calls: invalid kfunc call: reg->off must be zero when passed to release kfunc",
	.insns = {
	BPF_MOV64_REG(BPF_REG_1, BPF_REG_10),
	BPF_ALU64_IMM(BPF_ADD, BPF_REG_1, -8),
	BPF_ST_MEM(BPF_DW, BPF_REG_1, 0, 0),
	BPF_RAW_INSN(BPF_JMP | BPF_CALL, 0, BPF_PSEUDO_KFUNC_CALL, 0, 0),
	BPF_JMP_IMM(BPF_JNE, BPF_REG_0, 0, 1),
	BPF_EXIT_INSN(),
	BPF_ALU64_IMM(BPF_ADD, BPF_REG_0, 8),
	BPF_MOV64_REG(BPF_REG_1, BPF_REG_0),
	BPF_RAW_INSN(BPF_JMP | BPF_CALL, 0, BPF_PSEUDO_KFUNC_CALL, 0, 0),
	BPF_MOV64_IMM(BPF_REG_0, 0),
	BPF_EXIT_INSN(),
	},
	.prog_type = BPF_PROG_TYPE_SCHED_CLS,
	.result = REJECT,
	.errstr = "R1 must have zero offset when passed to release func",
	.fixup_kfunc_btf_id = {
		{ "bpf_kfunc_call_test_acquire", 3 },
		{ "bpf_kfunc_call_memb_release", 8 },
	},
},
{
<<<<<<< HEAD
=======
	"calls: invalid kfunc call: don't match first member type when passed to release kfunc",
	.insns = {
	BPF_MOV64_IMM(BPF_REG_0, 0),
	BPF_RAW_INSN(BPF_JMP | BPF_CALL, 0, BPF_PSEUDO_KFUNC_CALL, 0, 0),
	BPF_JMP_IMM(BPF_JNE, BPF_REG_0, 0, 1),
	BPF_EXIT_INSN(),
	BPF_MOV64_REG(BPF_REG_1, BPF_REG_0),
	BPF_RAW_INSN(BPF_JMP | BPF_CALL, 0, BPF_PSEUDO_KFUNC_CALL, 0, 0),
	BPF_MOV64_IMM(BPF_REG_0, 0),
	BPF_EXIT_INSN(),
	},
	.prog_type = BPF_PROG_TYPE_SCHED_CLS,
	.result = REJECT,
	.errstr = "kernel function bpf_kfunc_call_memb1_release args#0 expected pointer",
	.fixup_kfunc_btf_id = {
		{ "bpf_kfunc_call_memb_acquire", 1 },
		{ "bpf_kfunc_call_memb1_release", 5 },
	},
},
{
>>>>>>> 88084a3d
	"calls: invalid kfunc call: PTR_TO_BTF_ID with negative offset",
	.insns = {
	BPF_MOV64_REG(BPF_REG_1, BPF_REG_10),
	BPF_ALU64_IMM(BPF_ADD, BPF_REG_1, -8),
	BPF_ST_MEM(BPF_DW, BPF_REG_1, 0, 0),
	BPF_RAW_INSN(BPF_JMP | BPF_CALL, 0, BPF_PSEUDO_KFUNC_CALL, 0, 0),
	BPF_JMP_IMM(BPF_JNE, BPF_REG_0, 0, 1),
	BPF_EXIT_INSN(),
	BPF_MOV64_REG(BPF_REG_1, BPF_REG_0),
	BPF_LDX_MEM(BPF_DW, BPF_REG_1, BPF_REG_1, 16),
	BPF_ALU64_IMM(BPF_ADD, BPF_REG_1, -4),
	BPF_RAW_INSN(BPF_JMP | BPF_CALL, 0, BPF_PSEUDO_KFUNC_CALL, 0, 0),
	BPF_MOV64_IMM(BPF_REG_0, 0),
	BPF_EXIT_INSN(),
	},
	.prog_type = BPF_PROG_TYPE_SCHED_CLS,
	.fixup_kfunc_btf_id = {
		{ "bpf_kfunc_call_test_acquire", 3 },
		{ "bpf_kfunc_call_test_release", 9 },
	},
	.result_unpriv = REJECT,
	.result = REJECT,
	.errstr = "negative offset ptr_ ptr R1 off=-4 disallowed",
},
{
	"calls: invalid kfunc call: PTR_TO_BTF_ID with variable offset",
	.insns = {
	BPF_MOV64_REG(BPF_REG_1, BPF_REG_10),
	BPF_ALU64_IMM(BPF_ADD, BPF_REG_1, -8),
	BPF_ST_MEM(BPF_DW, BPF_REG_1, 0, 0),
	BPF_RAW_INSN(BPF_JMP | BPF_CALL, 0, BPF_PSEUDO_KFUNC_CALL, 0, 0),
	BPF_JMP_IMM(BPF_JNE, BPF_REG_0, 0, 1),
	BPF_EXIT_INSN(),
	BPF_MOV64_REG(BPF_REG_1, BPF_REG_0),
	BPF_LDX_MEM(BPF_W, BPF_REG_2, BPF_REG_0, 4),
	BPF_JMP_IMM(BPF_JLE, BPF_REG_2, 4, 3),
	BPF_RAW_INSN(BPF_JMP | BPF_CALL, 0, BPF_PSEUDO_KFUNC_CALL, 0, 0),
	BPF_MOV64_IMM(BPF_REG_0, 0),
	BPF_EXIT_INSN(),
	BPF_JMP_IMM(BPF_JGE, BPF_REG_2, 0, 3),
	BPF_RAW_INSN(BPF_JMP | BPF_CALL, 0, BPF_PSEUDO_KFUNC_CALL, 0, 0),
	BPF_MOV64_IMM(BPF_REG_0, 0),
	BPF_EXIT_INSN(),
	BPF_ALU64_REG(BPF_ADD, BPF_REG_1, BPF_REG_2),
	BPF_RAW_INSN(BPF_JMP | BPF_CALL, 0, BPF_PSEUDO_KFUNC_CALL, 0, 0),
	BPF_MOV64_IMM(BPF_REG_0, 0),
	BPF_EXIT_INSN(),
	},
	.prog_type = BPF_PROG_TYPE_SCHED_CLS,
	.fixup_kfunc_btf_id = {
		{ "bpf_kfunc_call_test_acquire", 3 },
		{ "bpf_kfunc_call_test_release", 9 },
		{ "bpf_kfunc_call_test_release", 13 },
		{ "bpf_kfunc_call_test_release", 17 },
	},
	.result_unpriv = REJECT,
	.result = REJECT,
	.errstr = "variable ptr_ access var_off=(0x0; 0x7) disallowed",
},
{
	"calls: basic sanity",
	.insns = {
	BPF_RAW_INSN(BPF_JMP | BPF_CALL, 0, 1, 0, 2),
	BPF_MOV64_IMM(BPF_REG_0, 1),
	BPF_EXIT_INSN(),
	BPF_MOV64_IMM(BPF_REG_0, 2),
	BPF_EXIT_INSN(),
	},
	.prog_type = BPF_PROG_TYPE_TRACEPOINT,
	.result = ACCEPT,
},
{
	"calls: not on unpriviledged",
	.insns = {
	BPF_RAW_INSN(BPF_JMP | BPF_CALL, 0, 1, 0, 2),
	BPF_MOV64_IMM(BPF_REG_0, 1),
	BPF_EXIT_INSN(),
	BPF_MOV64_IMM(BPF_REG_0, 2),
	BPF_EXIT_INSN(),
	},
	.errstr_unpriv = "loading/calling other bpf or kernel functions are allowed for",
	.result_unpriv = REJECT,
	.result = ACCEPT,
	.retval = 1,
},
{
	"calls: div by 0 in subprog",
	.insns = {
	BPF_MOV64_REG(BPF_REG_6, BPF_REG_1),
	BPF_RAW_INSN(BPF_JMP | BPF_CALL, 0, 1, 0, 8),
	BPF_MOV64_REG(BPF_REG_1, BPF_REG_6),
	BPF_LDX_MEM(BPF_W, BPF_REG_1, BPF_REG_1,
		    offsetof(struct __sk_buff, data_end)),
	BPF_MOV64_REG(BPF_REG_2, BPF_REG_0),
	BPF_ALU64_IMM(BPF_ADD, BPF_REG_2, 8),
	BPF_JMP_REG(BPF_JGT, BPF_REG_2, BPF_REG_1, 1),
	BPF_LDX_MEM(BPF_B, BPF_REG_0, BPF_REG_0, 0),
	BPF_MOV64_IMM(BPF_REG_0, 1),
	BPF_EXIT_INSN(),
	BPF_MOV32_IMM(BPF_REG_2, 0),
	BPF_MOV32_IMM(BPF_REG_3, 1),
	BPF_ALU32_REG(BPF_DIV, BPF_REG_3, BPF_REG_2),
	BPF_LDX_MEM(BPF_W, BPF_REG_0, BPF_REG_1,
		    offsetof(struct __sk_buff, data)),
	BPF_EXIT_INSN(),
	},
	.prog_type = BPF_PROG_TYPE_SCHED_CLS,
	.result = ACCEPT,
	.retval = 1,
},
{
	"calls: multiple ret types in subprog 1",
	.insns = {
	BPF_MOV64_REG(BPF_REG_6, BPF_REG_1),
	BPF_RAW_INSN(BPF_JMP | BPF_CALL, 0, 1, 0, 8),
	BPF_MOV64_REG(BPF_REG_1, BPF_REG_6),
	BPF_LDX_MEM(BPF_W, BPF_REG_1, BPF_REG_1,
		    offsetof(struct __sk_buff, data_end)),
	BPF_MOV64_REG(BPF_REG_2, BPF_REG_0),
	BPF_ALU64_IMM(BPF_ADD, BPF_REG_2, 8),
	BPF_JMP_REG(BPF_JGT, BPF_REG_2, BPF_REG_1, 1),
	BPF_LDX_MEM(BPF_B, BPF_REG_0, BPF_REG_0, 0),
	BPF_MOV64_IMM(BPF_REG_0, 1),
	BPF_EXIT_INSN(),
	BPF_LDX_MEM(BPF_W, BPF_REG_0, BPF_REG_1,
		    offsetof(struct __sk_buff, data)),
	BPF_JMP_IMM(BPF_JNE, BPF_REG_0, 0, 1),
	BPF_MOV32_IMM(BPF_REG_0, 42),
	BPF_EXIT_INSN(),
	},
	.prog_type = BPF_PROG_TYPE_SCHED_CLS,
	.result = REJECT,
	.errstr = "R0 invalid mem access 'scalar'",
},
{
	"calls: multiple ret types in subprog 2",
	.insns = {
	BPF_MOV64_REG(BPF_REG_6, BPF_REG_1),
	BPF_RAW_INSN(BPF_JMP | BPF_CALL, 0, 1, 0, 8),
	BPF_MOV64_REG(BPF_REG_1, BPF_REG_6),
	BPF_LDX_MEM(BPF_W, BPF_REG_1, BPF_REG_1,
		    offsetof(struct __sk_buff, data_end)),
	BPF_MOV64_REG(BPF_REG_2, BPF_REG_0),
	BPF_ALU64_IMM(BPF_ADD, BPF_REG_2, 8),
	BPF_JMP_REG(BPF_JGT, BPF_REG_2, BPF_REG_1, 1),
	BPF_LDX_MEM(BPF_B, BPF_REG_0, BPF_REG_0, 0),
	BPF_MOV64_IMM(BPF_REG_0, 1),
	BPF_EXIT_INSN(),
	BPF_LDX_MEM(BPF_W, BPF_REG_0, BPF_REG_1,
		    offsetof(struct __sk_buff, data)),
	BPF_MOV64_REG(BPF_REG_6, BPF_REG_1),
	BPF_JMP_IMM(BPF_JNE, BPF_REG_0, 0, 9),
	BPF_ST_MEM(BPF_DW, BPF_REG_10, -8, 0),
	BPF_MOV64_REG(BPF_REG_2, BPF_REG_10),
	BPF_ALU64_IMM(BPF_ADD, BPF_REG_2, -8),
	BPF_LD_MAP_FD(BPF_REG_1, 0),
	BPF_RAW_INSN(BPF_JMP | BPF_CALL, 0, 0, 0, BPF_FUNC_map_lookup_elem),
	BPF_JMP_IMM(BPF_JNE, BPF_REG_0, 0, 1),
	BPF_LDX_MEM(BPF_W, BPF_REG_0, BPF_REG_6,
		    offsetof(struct __sk_buff, data)),
	BPF_ALU64_IMM(BPF_ADD, BPF_REG_0, 64),
	BPF_EXIT_INSN(),
	},
	.prog_type = BPF_PROG_TYPE_SCHED_CLS,
	.fixup_map_hash_8b = { 16 },
	.result = REJECT,
	.errstr = "R0 min value is outside of the allowed memory range",
},
{
	"calls: overlapping caller/callee",
	.insns = {
	BPF_RAW_INSN(BPF_JMP | BPF_CALL, 0, 1, 0, 0),
	BPF_MOV64_IMM(BPF_REG_0, 1),
	BPF_EXIT_INSN(),
	},
	.prog_type = BPF_PROG_TYPE_TRACEPOINT,
	.errstr = "last insn is not an exit or jmp",
	.result = REJECT,
},
{
	"calls: wrong recursive calls",
	.insns = {
	BPF_JMP_IMM(BPF_JA, 0, 0, 4),
	BPF_JMP_IMM(BPF_JA, 0, 0, 4),
	BPF_RAW_INSN(BPF_JMP | BPF_CALL, 0, 1, 0, -2),
	BPF_RAW_INSN(BPF_JMP | BPF_CALL, 0, 1, 0, -2),
	BPF_RAW_INSN(BPF_JMP | BPF_CALL, 0, 1, 0, -2),
	BPF_MOV64_IMM(BPF_REG_0, 1),
	BPF_EXIT_INSN(),
	},
	.prog_type = BPF_PROG_TYPE_TRACEPOINT,
	.errstr = "jump out of range",
	.result = REJECT,
},
{
	"calls: wrong src reg",
	.insns = {
	BPF_RAW_INSN(BPF_JMP | BPF_CALL, 0, 3, 0, 0),
	BPF_MOV64_IMM(BPF_REG_0, 1),
	BPF_EXIT_INSN(),
	},
	.prog_type = BPF_PROG_TYPE_TRACEPOINT,
	.errstr = "BPF_CALL uses reserved fields",
	.result = REJECT,
},
{
	"calls: wrong off value",
	.insns = {
	BPF_RAW_INSN(BPF_JMP | BPF_CALL, 0, 1, -1, 2),
	BPF_MOV64_IMM(BPF_REG_0, 1),
	BPF_EXIT_INSN(),
	BPF_MOV64_IMM(BPF_REG_0, 2),
	BPF_EXIT_INSN(),
	},
	.prog_type = BPF_PROG_TYPE_TRACEPOINT,
	.errstr = "BPF_CALL uses reserved fields",
	.result = REJECT,
},
{
	"calls: jump back loop",
	.insns = {
	BPF_RAW_INSN(BPF_JMP | BPF_CALL, 0, 1, 0, -1),
	BPF_MOV64_IMM(BPF_REG_0, 1),
	BPF_EXIT_INSN(),
	},
	.prog_type = BPF_PROG_TYPE_TRACEPOINT,
	.errstr = "back-edge from insn 0 to 0",
	.result = REJECT,
},
{
	"calls: conditional call",
	.insns = {
	BPF_LDX_MEM(BPF_W, BPF_REG_0, BPF_REG_1,
		    offsetof(struct __sk_buff, mark)),
	BPF_JMP_IMM(BPF_JEQ, BPF_REG_0, 0, 3),
	BPF_RAW_INSN(BPF_JMP | BPF_CALL, 0, 1, 0, 2),
	BPF_MOV64_IMM(BPF_REG_0, 1),
	BPF_EXIT_INSN(),
	BPF_MOV64_IMM(BPF_REG_0, 2),
	BPF_EXIT_INSN(),
	},
	.prog_type = BPF_PROG_TYPE_TRACEPOINT,
	.errstr = "jump out of range",
	.result = REJECT,
},
{
	"calls: conditional call 2",
	.insns = {
	BPF_LDX_MEM(BPF_W, BPF_REG_0, BPF_REG_1,
		    offsetof(struct __sk_buff, mark)),
	BPF_JMP_IMM(BPF_JEQ, BPF_REG_0, 0, 3),
	BPF_RAW_INSN(BPF_JMP | BPF_CALL, 0, 1, 0, 4),
	BPF_MOV64_IMM(BPF_REG_0, 1),
	BPF_EXIT_INSN(),
	BPF_MOV64_IMM(BPF_REG_0, 2),
	BPF_EXIT_INSN(),
	BPF_MOV64_IMM(BPF_REG_0, 3),
	BPF_EXIT_INSN(),
	},
	.prog_type = BPF_PROG_TYPE_TRACEPOINT,
	.result = ACCEPT,
},
{
	"calls: conditional call 3",
	.insns = {
	BPF_LDX_MEM(BPF_W, BPF_REG_0, BPF_REG_1,
		    offsetof(struct __sk_buff, mark)),
	BPF_JMP_IMM(BPF_JEQ, BPF_REG_0, 0, 3),
	BPF_JMP_IMM(BPF_JA, 0, 0, 4),
	BPF_MOV64_IMM(BPF_REG_0, 1),
	BPF_EXIT_INSN(),
	BPF_MOV64_IMM(BPF_REG_0, 1),
	BPF_JMP_IMM(BPF_JA, 0, 0, -6),
	BPF_MOV64_IMM(BPF_REG_0, 3),
	BPF_JMP_IMM(BPF_JA, 0, 0, -6),
	},
	.prog_type = BPF_PROG_TYPE_SOCKET_FILTER,
	.errstr_unpriv = "back-edge from insn",
	.result_unpriv = REJECT,
	.result = ACCEPT,
	.retval = 1,
},
{
	"calls: conditional call 4",
	.insns = {
	BPF_LDX_MEM(BPF_W, BPF_REG_0, BPF_REG_1,
		    offsetof(struct __sk_buff, mark)),
	BPF_JMP_IMM(BPF_JEQ, BPF_REG_0, 0, 3),
	BPF_RAW_INSN(BPF_JMP | BPF_CALL, 0, 1, 0, 4),
	BPF_MOV64_IMM(BPF_REG_0, 1),
	BPF_EXIT_INSN(),
	BPF_MOV64_IMM(BPF_REG_0, 1),
	BPF_JMP_IMM(BPF_JA, 0, 0, -5),
	BPF_MOV64_IMM(BPF_REG_0, 3),
	BPF_EXIT_INSN(),
	},
	.prog_type = BPF_PROG_TYPE_TRACEPOINT,
	.result = ACCEPT,
},
{
	"calls: conditional call 5",
	.insns = {
	BPF_LDX_MEM(BPF_W, BPF_REG_0, BPF_REG_1,
		    offsetof(struct __sk_buff, mark)),
	BPF_JMP_IMM(BPF_JEQ, BPF_REG_0, 0, 3),
	BPF_RAW_INSN(BPF_JMP | BPF_CALL, 0, 1, 0, 4),
	BPF_MOV64_IMM(BPF_REG_0, 1),
	BPF_EXIT_INSN(),
	BPF_MOV64_IMM(BPF_REG_0, 1),
	BPF_JMP_IMM(BPF_JA, 0, 0, -6),
	BPF_MOV64_IMM(BPF_REG_0, 3),
	BPF_EXIT_INSN(),
	},
	.prog_type = BPF_PROG_TYPE_SCHED_CLS,
	.result = ACCEPT,
	.retval = 1,
},
{
	"calls: conditional call 6",
	.insns = {
	BPF_MOV64_REG(BPF_REG_6, BPF_REG_1),
	BPF_MOV64_REG(BPF_REG_1, BPF_REG_6),
	BPF_RAW_INSN(BPF_JMP | BPF_CALL, 0, 1, 0, 2),
	BPF_JMP_IMM(BPF_JEQ, BPF_REG_0, 0, -3),
	BPF_EXIT_INSN(),
	BPF_LDX_MEM(BPF_W, BPF_REG_0, BPF_REG_1,
		    offsetof(struct __sk_buff, mark)),
	BPF_EXIT_INSN(),
	},
	.prog_type = BPF_PROG_TYPE_SCHED_CLS,
	.errstr = "infinite loop detected",
	.result = REJECT,
},
{
	"calls: using r0 returned by callee",
	.insns = {
	BPF_RAW_INSN(BPF_JMP | BPF_CALL, 0, 1, 0, 1),
	BPF_EXIT_INSN(),
	BPF_MOV64_IMM(BPF_REG_0, 2),
	BPF_EXIT_INSN(),
	},
	.prog_type = BPF_PROG_TYPE_TRACEPOINT,
	.result = ACCEPT,
},
{
	"calls: using uninit r0 from callee",
	.insns = {
	BPF_RAW_INSN(BPF_JMP | BPF_CALL, 0, 1, 0, 1),
	BPF_EXIT_INSN(),
	BPF_EXIT_INSN(),
	},
	.prog_type = BPF_PROG_TYPE_TRACEPOINT,
	.errstr = "!read_ok",
	.result = REJECT,
},
{
	"calls: callee is using r1",
	.insns = {
	BPF_RAW_INSN(BPF_JMP | BPF_CALL, 0, 1, 0, 1),
	BPF_EXIT_INSN(),
	BPF_LDX_MEM(BPF_W, BPF_REG_0, BPF_REG_1,
		    offsetof(struct __sk_buff, len)),
	BPF_EXIT_INSN(),
	},
	.prog_type = BPF_PROG_TYPE_SCHED_ACT,
	.result = ACCEPT,
	.retval = TEST_DATA_LEN,
},
{
	"calls: callee using args1",
	.insns = {
	BPF_RAW_INSN(BPF_JMP | BPF_CALL, 0, 1, 0, 1),
	BPF_EXIT_INSN(),
	BPF_MOV64_REG(BPF_REG_0, BPF_REG_1),
	BPF_EXIT_INSN(),
	},
	.errstr_unpriv = "allowed for",
	.result_unpriv = REJECT,
	.result = ACCEPT,
	.retval = POINTER_VALUE,
},
{
	"calls: callee using wrong args2",
	.insns = {
	BPF_RAW_INSN(BPF_JMP | BPF_CALL, 0, 1, 0, 1),
	BPF_EXIT_INSN(),
	BPF_MOV64_REG(BPF_REG_0, BPF_REG_2),
	BPF_EXIT_INSN(),
	},
	.prog_type = BPF_PROG_TYPE_TRACEPOINT,
	.errstr = "R2 !read_ok",
	.result = REJECT,
},
{
	"calls: callee using two args",
	.insns = {
	BPF_MOV64_REG(BPF_REG_6, BPF_REG_1),
	BPF_LDX_MEM(BPF_W, BPF_REG_1, BPF_REG_6,
		    offsetof(struct __sk_buff, len)),
	BPF_LDX_MEM(BPF_W, BPF_REG_2, BPF_REG_6,
		    offsetof(struct __sk_buff, len)),
	BPF_RAW_INSN(BPF_JMP | BPF_CALL, 0, 1, 0, 1),
	BPF_EXIT_INSN(),
	BPF_MOV64_REG(BPF_REG_0, BPF_REG_1),
	BPF_ALU64_REG(BPF_ADD, BPF_REG_0, BPF_REG_2),
	BPF_EXIT_INSN(),
	},
	.errstr_unpriv = "allowed for",
	.result_unpriv = REJECT,
	.result = ACCEPT,
	.retval = TEST_DATA_LEN + TEST_DATA_LEN - ETH_HLEN - ETH_HLEN,
},
{
	"calls: callee changing pkt pointers",
	.insns = {
	BPF_LDX_MEM(BPF_W, BPF_REG_6, BPF_REG_1, offsetof(struct xdp_md, data)),
	BPF_LDX_MEM(BPF_W, BPF_REG_7, BPF_REG_1,
		    offsetof(struct xdp_md, data_end)),
	BPF_MOV64_REG(BPF_REG_8, BPF_REG_6),
	BPF_ALU64_IMM(BPF_ADD, BPF_REG_8, 8),
	BPF_JMP_REG(BPF_JGT, BPF_REG_8, BPF_REG_7, 2),
	BPF_RAW_INSN(BPF_JMP | BPF_CALL, 0, 1, 0, 3),
	/* clear_all_pkt_pointers() has to walk all frames
	 * to make sure that pkt pointers in the caller
	 * are cleared when callee is calling a helper that
	 * adjusts packet size
	 */
	BPF_LDX_MEM(BPF_DW, BPF_REG_0, BPF_REG_6, 0),
	BPF_MOV32_IMM(BPF_REG_0, 0),
	BPF_EXIT_INSN(),
	BPF_MOV64_IMM(BPF_REG_2, 0),
	BPF_RAW_INSN(BPF_JMP | BPF_CALL, 0, 0, 0, BPF_FUNC_xdp_adjust_head),
	BPF_EXIT_INSN(),
	},
	.result = REJECT,
	.errstr = "R6 invalid mem access 'scalar'",
	.prog_type = BPF_PROG_TYPE_XDP,
	.flags = F_NEEDS_EFFICIENT_UNALIGNED_ACCESS,
},
{
	"calls: ptr null check in subprog",
	.insns = {
	BPF_ST_MEM(BPF_DW, BPF_REG_10, -8, 0),
	BPF_MOV64_REG(BPF_REG_2, BPF_REG_10),
	BPF_ALU64_IMM(BPF_ADD, BPF_REG_2, -8),
	BPF_LD_MAP_FD(BPF_REG_1, 0),
	BPF_EMIT_CALL(BPF_FUNC_map_lookup_elem),
	BPF_MOV64_REG(BPF_REG_1, BPF_REG_0),
	BPF_MOV64_REG(BPF_REG_6, BPF_REG_0),
	BPF_RAW_INSN(BPF_JMP | BPF_CALL, 0, 1, 0, 3),
	BPF_JMP_IMM(BPF_JEQ, BPF_REG_0, 0, 1),
	BPF_LDX_MEM(BPF_B, BPF_REG_0, BPF_REG_6, 0),
	BPF_EXIT_INSN(),
	BPF_MOV64_IMM(BPF_REG_0, 0),
	BPF_JMP_IMM(BPF_JEQ, BPF_REG_1, 0, 1),
	BPF_MOV64_IMM(BPF_REG_0, 1),
	BPF_EXIT_INSN(),
	},
	.errstr_unpriv = "loading/calling other bpf or kernel functions are allowed for",
	.fixup_map_hash_48b = { 3 },
	.result_unpriv = REJECT,
	.result = ACCEPT,
	.retval = 0,
},
{
	"calls: two calls with args",
	.insns = {
	BPF_RAW_INSN(BPF_JMP | BPF_CALL, 0, 1, 0, 1),
	BPF_EXIT_INSN(),
	BPF_MOV64_REG(BPF_REG_6, BPF_REG_1),
	BPF_RAW_INSN(BPF_JMP | BPF_CALL, 0, 1, 0, 6),
	BPF_MOV64_REG(BPF_REG_7, BPF_REG_0),
	BPF_MOV64_REG(BPF_REG_1, BPF_REG_6),
	BPF_RAW_INSN(BPF_JMP | BPF_CALL, 0, 1, 0, 3),
	BPF_ALU64_REG(BPF_ADD, BPF_REG_7, BPF_REG_0),
	BPF_MOV64_REG(BPF_REG_0, BPF_REG_7),
	BPF_EXIT_INSN(),
	BPF_LDX_MEM(BPF_W, BPF_REG_0, BPF_REG_1,
		    offsetof(struct __sk_buff, len)),
	BPF_EXIT_INSN(),
	},
	.prog_type = BPF_PROG_TYPE_SCHED_CLS,
	.result = ACCEPT,
	.retval = TEST_DATA_LEN + TEST_DATA_LEN,
},
{
	"calls: calls with stack arith",
	.insns = {
	BPF_MOV64_REG(BPF_REG_2, BPF_REG_10),
	BPF_ALU64_IMM(BPF_ADD, BPF_REG_2, -64),
	BPF_RAW_INSN(BPF_JMP | BPF_CALL, 0, 1, 0, 1),
	BPF_EXIT_INSN(),
	BPF_ALU64_IMM(BPF_ADD, BPF_REG_2, -64),
	BPF_RAW_INSN(BPF_JMP | BPF_CALL, 0, 1, 0, 1),
	BPF_EXIT_INSN(),
	BPF_ALU64_IMM(BPF_ADD, BPF_REG_2, -64),
	BPF_MOV64_IMM(BPF_REG_0, 42),
	BPF_STX_MEM(BPF_DW, BPF_REG_2, BPF_REG_0, 0),
	BPF_EXIT_INSN(),
	},
	.prog_type = BPF_PROG_TYPE_SCHED_CLS,
	.result = ACCEPT,
	.retval = 42,
},
{
	"calls: calls with misaligned stack access",
	.insns = {
	BPF_MOV64_REG(BPF_REG_2, BPF_REG_10),
	BPF_ALU64_IMM(BPF_ADD, BPF_REG_2, -63),
	BPF_RAW_INSN(BPF_JMP | BPF_CALL, 0, 1, 0, 1),
	BPF_EXIT_INSN(),
	BPF_ALU64_IMM(BPF_ADD, BPF_REG_2, -61),
	BPF_RAW_INSN(BPF_JMP | BPF_CALL, 0, 1, 0, 1),
	BPF_EXIT_INSN(),
	BPF_ALU64_IMM(BPF_ADD, BPF_REG_2, -63),
	BPF_MOV64_IMM(BPF_REG_0, 42),
	BPF_STX_MEM(BPF_DW, BPF_REG_2, BPF_REG_0, 0),
	BPF_EXIT_INSN(),
	},
	.prog_type = BPF_PROG_TYPE_SCHED_CLS,
	.flags = F_LOAD_WITH_STRICT_ALIGNMENT,
	.errstr = "misaligned stack access",
	.result = REJECT,
},
{
	"calls: calls control flow, jump test",
	.insns = {
	BPF_MOV64_IMM(BPF_REG_0, 42),
	BPF_JMP_IMM(BPF_JA, 0, 0, 2),
	BPF_MOV64_IMM(BPF_REG_0, 43),
	BPF_JMP_IMM(BPF_JA, 0, 0, 1),
	BPF_JMP_IMM(BPF_JA, 0, 0, -3),
	BPF_EXIT_INSN(),
	},
	.prog_type = BPF_PROG_TYPE_SCHED_CLS,
	.result = ACCEPT,
	.retval = 43,
},
{
	"calls: calls control flow, jump test 2",
	.insns = {
	BPF_MOV64_IMM(BPF_REG_0, 42),
	BPF_JMP_IMM(BPF_JA, 0, 0, 2),
	BPF_MOV64_IMM(BPF_REG_0, 43),
	BPF_JMP_IMM(BPF_JA, 0, 0, 1),
	BPF_RAW_INSN(BPF_JMP | BPF_CALL, 0, 1, 0, -3),
	BPF_EXIT_INSN(),
	},
	.prog_type = BPF_PROG_TYPE_SCHED_CLS,
	.errstr = "jump out of range from insn 1 to 4",
	.result = REJECT,
},
{
	"calls: two calls with bad jump",
	.insns = {
	BPF_RAW_INSN(BPF_JMP | BPF_CALL, 0, 1, 0, 1),
	BPF_EXIT_INSN(),
	BPF_MOV64_REG(BPF_REG_6, BPF_REG_1),
	BPF_RAW_INSN(BPF_JMP | BPF_CALL, 0, 1, 0, 6),
	BPF_MOV64_REG(BPF_REG_7, BPF_REG_0),
	BPF_MOV64_REG(BPF_REG_1, BPF_REG_6),
	BPF_RAW_INSN(BPF_JMP | BPF_CALL, 0, 1, 0, 3),
	BPF_ALU64_REG(BPF_ADD, BPF_REG_7, BPF_REG_0),
	BPF_MOV64_REG(BPF_REG_0, BPF_REG_7),
	BPF_EXIT_INSN(),
	BPF_LDX_MEM(BPF_W, BPF_REG_0, BPF_REG_1,
		    offsetof(struct __sk_buff, len)),
	BPF_JMP_IMM(BPF_JEQ, BPF_REG_0, 0, -3),
	BPF_EXIT_INSN(),
	},
	.prog_type = BPF_PROG_TYPE_TRACEPOINT,
	.errstr = "jump out of range from insn 11 to 9",
	.result = REJECT,
},
{
	"calls: recursive call. test1",
	.insns = {
	BPF_RAW_INSN(BPF_JMP | BPF_CALL, 0, 1, 0, 1),
	BPF_EXIT_INSN(),
	BPF_RAW_INSN(BPF_JMP | BPF_CALL, 0, 1, 0, -1),
	BPF_EXIT_INSN(),
	},
	.prog_type = BPF_PROG_TYPE_TRACEPOINT,
	.errstr = "back-edge",
	.result = REJECT,
},
{
	"calls: recursive call. test2",
	.insns = {
	BPF_RAW_INSN(BPF_JMP | BPF_CALL, 0, 1, 0, 1),
	BPF_EXIT_INSN(),
	BPF_RAW_INSN(BPF_JMP | BPF_CALL, 0, 1, 0, -3),
	BPF_EXIT_INSN(),
	},
	.prog_type = BPF_PROG_TYPE_TRACEPOINT,
	.errstr = "back-edge",
	.result = REJECT,
},
{
	"calls: unreachable code",
	.insns = {
	BPF_RAW_INSN(BPF_JMP | BPF_CALL, 0, 1, 0, 1),
	BPF_EXIT_INSN(),
	BPF_RAW_INSN(BPF_JMP | BPF_CALL, 0, 1, 0, 1),
	BPF_EXIT_INSN(),
	BPF_MOV64_IMM(BPF_REG_0, 0),
	BPF_EXIT_INSN(),
	BPF_MOV64_IMM(BPF_REG_0, 0),
	BPF_EXIT_INSN(),
	},
	.prog_type = BPF_PROG_TYPE_TRACEPOINT,
	.errstr = "unreachable insn 6",
	.result = REJECT,
},
{
	"calls: invalid call",
	.insns = {
	BPF_RAW_INSN(BPF_JMP | BPF_CALL, 0, 1, 0, 1),
	BPF_EXIT_INSN(),
	BPF_RAW_INSN(BPF_JMP | BPF_CALL, 0, 1, 0, -4),
	BPF_EXIT_INSN(),
	},
	.prog_type = BPF_PROG_TYPE_TRACEPOINT,
	.errstr = "invalid destination",
	.result = REJECT,
},
{
	"calls: invalid call 2",
	.insns = {
	BPF_RAW_INSN(BPF_JMP | BPF_CALL, 0, 1, 0, 1),
	BPF_EXIT_INSN(),
	BPF_RAW_INSN(BPF_JMP | BPF_CALL, 0, 1, 0, 0x7fffffff),
	BPF_EXIT_INSN(),
	},
	.prog_type = BPF_PROG_TYPE_TRACEPOINT,
	.errstr = "invalid destination",
	.result = REJECT,
},
{
	"calls: jumping across function bodies. test1",
	.insns = {
	BPF_RAW_INSN(BPF_JMP | BPF_CALL, 0, 1, 0, 2),
	BPF_MOV64_IMM(BPF_REG_0, 0),
	BPF_EXIT_INSN(),
	BPF_JMP_IMM(BPF_JEQ, BPF_REG_1, 0, -3),
	BPF_EXIT_INSN(),
	},
	.prog_type = BPF_PROG_TYPE_TRACEPOINT,
	.errstr = "jump out of range",
	.result = REJECT,
},
{
	"calls: jumping across function bodies. test2",
	.insns = {
	BPF_JMP_IMM(BPF_JEQ, BPF_REG_1, 0, 3),
	BPF_RAW_INSN(BPF_JMP | BPF_CALL, 0, 1, 0, 2),
	BPF_MOV64_IMM(BPF_REG_0, 0),
	BPF_EXIT_INSN(),
	BPF_EXIT_INSN(),
	},
	.prog_type = BPF_PROG_TYPE_TRACEPOINT,
	.errstr = "jump out of range",
	.result = REJECT,
},
{
	"calls: call without exit",
	.insns = {
	BPF_RAW_INSN(BPF_JMP | BPF_CALL, 0, 1, 0, 1),
	BPF_EXIT_INSN(),
	BPF_RAW_INSN(BPF_JMP | BPF_CALL, 0, 1, 0, 1),
	BPF_EXIT_INSN(),
	BPF_MOV64_IMM(BPF_REG_0, 0),
	BPF_JMP_IMM(BPF_JEQ, BPF_REG_1, 0, -2),
	},
	.prog_type = BPF_PROG_TYPE_TRACEPOINT,
	.errstr = "not an exit",
	.result = REJECT,
},
{
	"calls: call into middle of ld_imm64",
	.insns = {
	BPF_RAW_INSN(BPF_JMP | BPF_CALL, 0, 1, 0, 3),
	BPF_RAW_INSN(BPF_JMP | BPF_CALL, 0, 1, 0, 3),
	BPF_MOV64_IMM(BPF_REG_0, 0),
	BPF_EXIT_INSN(),
	BPF_LD_IMM64(BPF_REG_0, 0),
	BPF_EXIT_INSN(),
	},
	.prog_type = BPF_PROG_TYPE_TRACEPOINT,
	.errstr = "last insn",
	.result = REJECT,
},
{
	"calls: call into middle of other call",
	.insns = {
	BPF_RAW_INSN(BPF_JMP | BPF_CALL, 0, 1, 0, 3),
	BPF_RAW_INSN(BPF_JMP | BPF_CALL, 0, 1, 0, 3),
	BPF_MOV64_IMM(BPF_REG_0, 0),
	BPF_EXIT_INSN(),
	BPF_MOV64_IMM(BPF_REG_0, 0),
	BPF_MOV64_IMM(BPF_REG_0, 0),
	BPF_EXIT_INSN(),
	},
	.prog_type = BPF_PROG_TYPE_TRACEPOINT,
	.errstr = "last insn",
	.result = REJECT,
},
{
	"calls: subprog call with ld_abs in main prog",
	.insns = {
	BPF_MOV64_REG(BPF_REG_6, BPF_REG_1),
	BPF_LD_ABS(BPF_B, 0),
	BPF_LD_ABS(BPF_H, 0),
	BPF_LD_ABS(BPF_W, 0),
	BPF_MOV64_REG(BPF_REG_7, BPF_REG_6),
	BPF_MOV64_REG(BPF_REG_1, BPF_REG_6),
	BPF_RAW_INSN(BPF_JMP | BPF_CALL, 0, 1, 0, 5),
	BPF_MOV64_REG(BPF_REG_6, BPF_REG_7),
	BPF_LD_ABS(BPF_B, 0),
	BPF_LD_ABS(BPF_H, 0),
	BPF_LD_ABS(BPF_W, 0),
	BPF_EXIT_INSN(),
	BPF_MOV64_IMM(BPF_REG_2, 1),
	BPF_MOV64_IMM(BPF_REG_3, 2),
	BPF_RAW_INSN(BPF_JMP | BPF_CALL, 0, 0, 0, BPF_FUNC_skb_vlan_push),
	BPF_EXIT_INSN(),
	},
	.prog_type = BPF_PROG_TYPE_SCHED_CLS,
	.result = ACCEPT,
},
{
	"calls: two calls with bad fallthrough",
	.insns = {
	BPF_RAW_INSN(BPF_JMP | BPF_CALL, 0, 1, 0, 1),
	BPF_EXIT_INSN(),
	BPF_MOV64_REG(BPF_REG_6, BPF_REG_1),
	BPF_RAW_INSN(BPF_JMP | BPF_CALL, 0, 1, 0, 6),
	BPF_MOV64_REG(BPF_REG_7, BPF_REG_0),
	BPF_MOV64_REG(BPF_REG_1, BPF_REG_6),
	BPF_RAW_INSN(BPF_JMP | BPF_CALL, 0, 1, 0, 3),
	BPF_ALU64_REG(BPF_ADD, BPF_REG_7, BPF_REG_0),
	BPF_MOV64_REG(BPF_REG_0, BPF_REG_7),
	BPF_MOV64_REG(BPF_REG_0, BPF_REG_0),
	BPF_LDX_MEM(BPF_W, BPF_REG_0, BPF_REG_1,
		    offsetof(struct __sk_buff, len)),
	BPF_EXIT_INSN(),
	},
	.prog_type = BPF_PROG_TYPE_TRACEPOINT,
	.errstr = "not an exit",
	.result = REJECT,
},
{
	"calls: two calls with stack read",
	.insns = {
	BPF_ST_MEM(BPF_DW, BPF_REG_10, -8, 0),
	BPF_MOV64_REG(BPF_REG_1, BPF_REG_10),
	BPF_ALU64_IMM(BPF_ADD, BPF_REG_1, -8),
	BPF_RAW_INSN(BPF_JMP | BPF_CALL, 0, 1, 0, 1),
	BPF_EXIT_INSN(),
	BPF_MOV64_REG(BPF_REG_6, BPF_REG_1),
	BPF_RAW_INSN(BPF_JMP | BPF_CALL, 0, 1, 0, 6),
	BPF_MOV64_REG(BPF_REG_7, BPF_REG_0),
	BPF_MOV64_REG(BPF_REG_1, BPF_REG_6),
	BPF_RAW_INSN(BPF_JMP | BPF_CALL, 0, 1, 0, 3),
	BPF_ALU64_REG(BPF_ADD, BPF_REG_7, BPF_REG_0),
	BPF_MOV64_REG(BPF_REG_0, BPF_REG_7),
	BPF_EXIT_INSN(),
	BPF_LDX_MEM(BPF_W, BPF_REG_0, BPF_REG_1, 0),
	BPF_EXIT_INSN(),
	},
	.prog_type = BPF_PROG_TYPE_XDP,
	.result = ACCEPT,
},
{
	"calls: two calls with stack write",
	.insns = {
	/* main prog */
	BPF_ST_MEM(BPF_DW, BPF_REG_10, -8, 0),
	BPF_MOV64_REG(BPF_REG_1, BPF_REG_10),
	BPF_ALU64_IMM(BPF_ADD, BPF_REG_1, -8),
	BPF_MOV64_REG(BPF_REG_2, BPF_REG_10),
	BPF_ALU64_IMM(BPF_ADD, BPF_REG_2, -16),
	BPF_RAW_INSN(BPF_JMP | BPF_CALL, 0, 1, 0, 2),
	BPF_LDX_MEM(BPF_DW, BPF_REG_0, BPF_REG_10, -16),
	BPF_EXIT_INSN(),

	/* subprog 1 */
	BPF_MOV64_REG(BPF_REG_6, BPF_REG_1),
	BPF_MOV64_REG(BPF_REG_7, BPF_REG_2),
	BPF_RAW_INSN(BPF_JMP | BPF_CALL, 0, 1, 0, 7),
	BPF_MOV64_REG(BPF_REG_8, BPF_REG_0),
	BPF_MOV64_REG(BPF_REG_1, BPF_REG_6),
	BPF_RAW_INSN(BPF_JMP | BPF_CALL, 0, 1, 0, 4),
	BPF_ALU64_REG(BPF_ADD, BPF_REG_8, BPF_REG_0),
	BPF_MOV64_REG(BPF_REG_0, BPF_REG_8),
	/* write into stack frame of main prog */
	BPF_STX_MEM(BPF_DW, BPF_REG_7, BPF_REG_0, 0),
	BPF_EXIT_INSN(),

	/* subprog 2 */
	/* read from stack frame of main prog */
	BPF_LDX_MEM(BPF_W, BPF_REG_0, BPF_REG_1, 0),
	BPF_EXIT_INSN(),
	},
	.prog_type = BPF_PROG_TYPE_XDP,
	.result = ACCEPT,
},
{
	"calls: stack overflow using two frames (pre-call access)",
	.insns = {
	/* prog 1 */
	BPF_ST_MEM(BPF_B, BPF_REG_10, -300, 0),
	BPF_RAW_INSN(BPF_JMP|BPF_CALL, 0, 1, 0, 1),
	BPF_EXIT_INSN(),

	/* prog 2 */
	BPF_ST_MEM(BPF_B, BPF_REG_10, -300, 0),
	BPF_MOV64_IMM(BPF_REG_0, 0),
	BPF_EXIT_INSN(),
	},
	.prog_type = BPF_PROG_TYPE_XDP,
	.errstr = "combined stack size",
	.result = REJECT,
},
{
	"calls: stack overflow using two frames (post-call access)",
	.insns = {
	/* prog 1 */
	BPF_RAW_INSN(BPF_JMP|BPF_CALL, 0, 1, 0, 2),
	BPF_ST_MEM(BPF_B, BPF_REG_10, -300, 0),
	BPF_EXIT_INSN(),

	/* prog 2 */
	BPF_ST_MEM(BPF_B, BPF_REG_10, -300, 0),
	BPF_MOV64_IMM(BPF_REG_0, 0),
	BPF_EXIT_INSN(),
	},
	.prog_type = BPF_PROG_TYPE_XDP,
	.errstr = "combined stack size",
	.result = REJECT,
},
{
	"calls: stack depth check using three frames. test1",
	.insns = {
	/* main */
	BPF_RAW_INSN(BPF_JMP|BPF_CALL, 0, 1, 0, 4), /* call A */
	BPF_RAW_INSN(BPF_JMP|BPF_CALL, 0, 1, 0, 5), /* call B */
	BPF_ST_MEM(BPF_B, BPF_REG_10, -32, 0),
	BPF_MOV64_IMM(BPF_REG_0, 0),
	BPF_EXIT_INSN(),
	/* A */
	BPF_ST_MEM(BPF_B, BPF_REG_10, -256, 0),
	BPF_EXIT_INSN(),
	/* B */
	BPF_RAW_INSN(BPF_JMP|BPF_CALL, 0, 1, 0, -3), /* call A */
	BPF_ST_MEM(BPF_B, BPF_REG_10, -64, 0),
	BPF_EXIT_INSN(),
	},
	.prog_type = BPF_PROG_TYPE_XDP,
	/* stack_main=32, stack_A=256, stack_B=64
	 * and max(main+A, main+A+B) < 512
	 */
	.result = ACCEPT,
},
{
	"calls: stack depth check using three frames. test2",
	.insns = {
	/* main */
	BPF_RAW_INSN(BPF_JMP|BPF_CALL, 0, 1, 0, 4), /* call A */
	BPF_RAW_INSN(BPF_JMP|BPF_CALL, 0, 1, 0, 5), /* call B */
	BPF_ST_MEM(BPF_B, BPF_REG_10, -32, 0),
	BPF_MOV64_IMM(BPF_REG_0, 0),
	BPF_EXIT_INSN(),
	/* A */
	BPF_ST_MEM(BPF_B, BPF_REG_10, -64, 0),
	BPF_EXIT_INSN(),
	/* B */
	BPF_RAW_INSN(BPF_JMP|BPF_CALL, 0, 1, 0, -3), /* call A */
	BPF_ST_MEM(BPF_B, BPF_REG_10, -256, 0),
	BPF_EXIT_INSN(),
	},
	.prog_type = BPF_PROG_TYPE_XDP,
	/* stack_main=32, stack_A=64, stack_B=256
	 * and max(main+A, main+A+B) < 512
	 */
	.result = ACCEPT,
},
{
	"calls: stack depth check using three frames. test3",
	.insns = {
	/* main */
	BPF_MOV64_REG(BPF_REG_6, BPF_REG_1),
	BPF_RAW_INSN(BPF_JMP|BPF_CALL, 0, 1, 0, 6), /* call A */
	BPF_MOV64_REG(BPF_REG_1, BPF_REG_6),
	BPF_RAW_INSN(BPF_JMP|BPF_CALL, 0, 1, 0, 8), /* call B */
	BPF_JMP_IMM(BPF_JGE, BPF_REG_6, 0, 1),
	BPF_ST_MEM(BPF_B, BPF_REG_10, -64, 0),
	BPF_MOV64_IMM(BPF_REG_0, 0),
	BPF_EXIT_INSN(),
	/* A */
	BPF_JMP_IMM(BPF_JLT, BPF_REG_1, 10, 1),
	BPF_EXIT_INSN(),
	BPF_ST_MEM(BPF_B, BPF_REG_10, -224, 0),
	BPF_JMP_IMM(BPF_JA, 0, 0, -3),
	/* B */
	BPF_JMP_IMM(BPF_JGT, BPF_REG_1, 2, 1),
	BPF_RAW_INSN(BPF_JMP|BPF_CALL, 0, 1, 0, -6), /* call A */
	BPF_ST_MEM(BPF_B, BPF_REG_10, -256, 0),
	BPF_EXIT_INSN(),
	},
	.prog_type = BPF_PROG_TYPE_XDP,
	/* stack_main=64, stack_A=224, stack_B=256
	 * and max(main+A, main+A+B) > 512
	 */
	.errstr = "combined stack",
	.result = REJECT,
},
{
	"calls: stack depth check using three frames. test4",
	/* void main(void) {
	 *   func1(0);
	 *   func1(1);
	 *   func2(1);
	 * }
	 * void func1(int alloc_or_recurse) {
	 *   if (alloc_or_recurse) {
	 *     frame_pointer[-300] = 1;
	 *   } else {
	 *     func2(alloc_or_recurse);
	 *   }
	 * }
	 * void func2(int alloc_or_recurse) {
	 *   if (alloc_or_recurse) {
	 *     frame_pointer[-300] = 1;
	 *   }
	 * }
	 */
	.insns = {
	/* main */
	BPF_MOV64_IMM(BPF_REG_1, 0),
	BPF_RAW_INSN(BPF_JMP|BPF_CALL, 0, 1, 0, 6), /* call A */
	BPF_MOV64_IMM(BPF_REG_1, 1),
	BPF_RAW_INSN(BPF_JMP|BPF_CALL, 0, 1, 0, 4), /* call A */
	BPF_MOV64_IMM(BPF_REG_1, 1),
	BPF_RAW_INSN(BPF_JMP|BPF_CALL, 0, 1, 0, 7), /* call B */
	BPF_MOV64_IMM(BPF_REG_0, 0),
	BPF_EXIT_INSN(),
	/* A */
	BPF_JMP_IMM(BPF_JEQ, BPF_REG_1, 0, 2),
	BPF_ST_MEM(BPF_B, BPF_REG_10, -300, 0),
	BPF_EXIT_INSN(),
	BPF_RAW_INSN(BPF_JMP|BPF_CALL, 0, 1, 0, 1), /* call B */
	BPF_EXIT_INSN(),
	/* B */
	BPF_JMP_IMM(BPF_JEQ, BPF_REG_1, 0, 1),
	BPF_ST_MEM(BPF_B, BPF_REG_10, -300, 0),
	BPF_EXIT_INSN(),
	},
	.prog_type = BPF_PROG_TYPE_XDP,
	.result = REJECT,
	.errstr = "combined stack",
},
{
	"calls: stack depth check using three frames. test5",
	.insns = {
	/* main */
	BPF_RAW_INSN(BPF_JMP|BPF_CALL, 0, 1, 0, 1), /* call A */
	BPF_EXIT_INSN(),
	/* A */
	BPF_RAW_INSN(BPF_JMP|BPF_CALL, 0, 1, 0, 1), /* call B */
	BPF_EXIT_INSN(),
	/* B */
	BPF_RAW_INSN(BPF_JMP|BPF_CALL, 0, 1, 0, 1), /* call C */
	BPF_EXIT_INSN(),
	/* C */
	BPF_RAW_INSN(BPF_JMP|BPF_CALL, 0, 1, 0, 1), /* call D */
	BPF_EXIT_INSN(),
	/* D */
	BPF_RAW_INSN(BPF_JMP|BPF_CALL, 0, 1, 0, 1), /* call E */
	BPF_EXIT_INSN(),
	/* E */
	BPF_RAW_INSN(BPF_JMP|BPF_CALL, 0, 1, 0, 1), /* call F */
	BPF_EXIT_INSN(),
	/* F */
	BPF_RAW_INSN(BPF_JMP|BPF_CALL, 0, 1, 0, 1), /* call G */
	BPF_EXIT_INSN(),
	/* G */
	BPF_RAW_INSN(BPF_JMP|BPF_CALL, 0, 1, 0, 1), /* call H */
	BPF_EXIT_INSN(),
	/* H */
	BPF_MOV64_IMM(BPF_REG_0, 0),
	BPF_EXIT_INSN(),
	},
	.prog_type = BPF_PROG_TYPE_XDP,
	.errstr = "call stack",
	.result = REJECT,
},
{
	"calls: stack depth check in dead code",
	.insns = {
	/* main */
	BPF_MOV64_IMM(BPF_REG_1, 0),
	BPF_RAW_INSN(BPF_JMP|BPF_CALL, 0, 1, 0, 1), /* call A */
	BPF_EXIT_INSN(),
	/* A */
	BPF_JMP_IMM(BPF_JEQ, BPF_REG_1, 0, 1),
	BPF_RAW_INSN(BPF_JMP|BPF_CALL, 0, 1, 0, 2), /* call B */
	BPF_MOV64_IMM(BPF_REG_0, 0),
	BPF_EXIT_INSN(),
	/* B */
	BPF_RAW_INSN(BPF_JMP|BPF_CALL, 0, 1, 0, 1), /* call C */
	BPF_EXIT_INSN(),
	/* C */
	BPF_RAW_INSN(BPF_JMP|BPF_CALL, 0, 1, 0, 1), /* call D */
	BPF_EXIT_INSN(),
	/* D */
	BPF_RAW_INSN(BPF_JMP|BPF_CALL, 0, 1, 0, 1), /* call E */
	BPF_EXIT_INSN(),
	/* E */
	BPF_RAW_INSN(BPF_JMP|BPF_CALL, 0, 1, 0, 1), /* call F */
	BPF_EXIT_INSN(),
	/* F */
	BPF_RAW_INSN(BPF_JMP|BPF_CALL, 0, 1, 0, 1), /* call G */
	BPF_EXIT_INSN(),
	/* G */
	BPF_RAW_INSN(BPF_JMP|BPF_CALL, 0, 1, 0, 1), /* call H */
	BPF_EXIT_INSN(),
	/* H */
	BPF_MOV64_IMM(BPF_REG_0, 0),
	BPF_EXIT_INSN(),
	},
	.prog_type = BPF_PROG_TYPE_XDP,
	.errstr = "call stack",
	.result = REJECT,
},
{
	"calls: spill into caller stack frame",
	.insns = {
	BPF_ST_MEM(BPF_DW, BPF_REG_10, -8, 0),
	BPF_MOV64_REG(BPF_REG_1, BPF_REG_10),
	BPF_ALU64_IMM(BPF_ADD, BPF_REG_1, -8),
	BPF_RAW_INSN(BPF_JMP | BPF_CALL, 0, 1, 0, 1),
	BPF_EXIT_INSN(),
	BPF_STX_MEM(BPF_DW, BPF_REG_1, BPF_REG_1, 0),
	BPF_MOV64_IMM(BPF_REG_0, 0),
	BPF_EXIT_INSN(),
	},
	.prog_type = BPF_PROG_TYPE_XDP,
	.errstr = "cannot spill",
	.result = REJECT,
},
{
	"calls: write into caller stack frame",
	.insns = {
	BPF_MOV64_REG(BPF_REG_1, BPF_REG_10),
	BPF_ALU64_IMM(BPF_ADD, BPF_REG_1, -8),
	BPF_MOV64_REG(BPF_REG_6, BPF_REG_1),
	BPF_RAW_INSN(BPF_JMP | BPF_CALL, 0, 1, 0, 2),
	BPF_LDX_MEM(BPF_DW, BPF_REG_0, BPF_REG_6, 0),
	BPF_EXIT_INSN(),
	BPF_ST_MEM(BPF_DW, BPF_REG_1, 0, 42),
	BPF_MOV64_IMM(BPF_REG_0, 0),
	BPF_EXIT_INSN(),
	},
	.prog_type = BPF_PROG_TYPE_XDP,
	.result = ACCEPT,
	.retval = 42,
},
{
	"calls: write into callee stack frame",
	.insns = {
	BPF_RAW_INSN(BPF_JMP | BPF_CALL, 0, 1, 0, 2),
	BPF_ST_MEM(BPF_DW, BPF_REG_0, 0, 42),
	BPF_EXIT_INSN(),
	BPF_MOV64_REG(BPF_REG_0, BPF_REG_10),
	BPF_ALU64_IMM(BPF_ADD, BPF_REG_0, -8),
	BPF_EXIT_INSN(),
	},
	.prog_type = BPF_PROG_TYPE_XDP,
	.errstr = "cannot return stack pointer",
	.result = REJECT,
},
{
	"calls: two calls with stack write and void return",
	.insns = {
	/* main prog */
	BPF_ST_MEM(BPF_DW, BPF_REG_10, -8, 0),
	BPF_MOV64_REG(BPF_REG_1, BPF_REG_10),
	BPF_ALU64_IMM(BPF_ADD, BPF_REG_1, -8),
	BPF_MOV64_REG(BPF_REG_2, BPF_REG_10),
	BPF_ALU64_IMM(BPF_ADD, BPF_REG_2, -16),
	BPF_RAW_INSN(BPF_JMP | BPF_CALL, 0, 1, 0, 2),
	BPF_LDX_MEM(BPF_DW, BPF_REG_0, BPF_REG_10, -16),
	BPF_EXIT_INSN(),

	/* subprog 1 */
	BPF_MOV64_REG(BPF_REG_6, BPF_REG_1),
	BPF_MOV64_REG(BPF_REG_7, BPF_REG_2),
	BPF_RAW_INSN(BPF_JMP | BPF_CALL, 0, 1, 0, 3),
	BPF_MOV64_REG(BPF_REG_1, BPF_REG_7),
	BPF_RAW_INSN(BPF_JMP | BPF_CALL, 0, 1, 0, 1),
	BPF_EXIT_INSN(),

	/* subprog 2 */
	/* write into stack frame of main prog */
	BPF_ST_MEM(BPF_DW, BPF_REG_1, 0, 0),
	BPF_EXIT_INSN(), /* void return */
	},
	.prog_type = BPF_PROG_TYPE_XDP,
	.result = ACCEPT,
},
{
	"calls: ambiguous return value",
	.insns = {
	BPF_MOV64_REG(BPF_REG_6, BPF_REG_1),
	BPF_RAW_INSN(BPF_JMP | BPF_CALL, 0, 1, 0, 5),
	BPF_MOV64_REG(BPF_REG_1, BPF_REG_0),
	BPF_MOV64_REG(BPF_REG_1, BPF_REG_6),
	BPF_RAW_INSN(BPF_JMP | BPF_CALL, 0, 1, 0, 2),
	BPF_MOV64_REG(BPF_REG_1, BPF_REG_0),
	BPF_EXIT_INSN(),
	BPF_JMP_IMM(BPF_JEQ, BPF_REG_1, 0, 1),
	BPF_MOV64_IMM(BPF_REG_0, 0),
	BPF_EXIT_INSN(),
	},
	.errstr_unpriv = "allowed for",
	.result_unpriv = REJECT,
	.errstr = "R0 !read_ok",
	.result = REJECT,
},
{
	"calls: two calls that return map_value",
	.insns = {
	/* main prog */
	/* pass fp-16, fp-8 into a function */
	BPF_MOV64_REG(BPF_REG_1, BPF_REG_10),
	BPF_ALU64_IMM(BPF_ADD, BPF_REG_1, -8),
	BPF_MOV64_REG(BPF_REG_2, BPF_REG_10),
	BPF_ALU64_IMM(BPF_ADD, BPF_REG_2, -16),
	BPF_RAW_INSN(BPF_JMP | BPF_CALL, 0, 1, 0, 8),

	/* fetch map_value_ptr from the stack of this function */
	BPF_LDX_MEM(BPF_DW, BPF_REG_0, BPF_REG_10, -8),
	BPF_JMP_IMM(BPF_JEQ, BPF_REG_0, 0, 1),
	/* write into map value */
	BPF_ST_MEM(BPF_DW, BPF_REG_0, 0, 0),
	/* fetch secound map_value_ptr from the stack */
	BPF_LDX_MEM(BPF_DW, BPF_REG_0, BPF_REG_10, -16),
	BPF_JMP_IMM(BPF_JEQ, BPF_REG_0, 0, 1),
	/* write into map value */
	BPF_ST_MEM(BPF_DW, BPF_REG_0, 0, 0),
	BPF_MOV64_IMM(BPF_REG_0, 0),
	BPF_EXIT_INSN(),

	/* subprog 1 */
	/* call 3rd function twice */
	BPF_MOV64_REG(BPF_REG_6, BPF_REG_1),
	BPF_MOV64_REG(BPF_REG_7, BPF_REG_2),
	/* first time with fp-8 */
	BPF_RAW_INSN(BPF_JMP | BPF_CALL, 0, 1, 0, 3),
	BPF_MOV64_REG(BPF_REG_1, BPF_REG_7),
	/* second time with fp-16 */
	BPF_RAW_INSN(BPF_JMP | BPF_CALL, 0, 1, 0, 1),
	BPF_EXIT_INSN(),

	/* subprog 2 */
	BPF_MOV64_REG(BPF_REG_6, BPF_REG_1),
	/* lookup from map */
	BPF_ST_MEM(BPF_DW, BPF_REG_10, -8, 0),
	BPF_MOV64_REG(BPF_REG_2, BPF_REG_10),
	BPF_ALU64_IMM(BPF_ADD, BPF_REG_2, -8),
	BPF_LD_MAP_FD(BPF_REG_1, 0),
	BPF_RAW_INSN(BPF_JMP | BPF_CALL, 0, 0, 0, BPF_FUNC_map_lookup_elem),
	/* write map_value_ptr into stack frame of main prog */
	BPF_STX_MEM(BPF_DW, BPF_REG_6, BPF_REG_0, 0),
	BPF_MOV64_IMM(BPF_REG_0, 0),
	BPF_EXIT_INSN(), /* return 0 */
	},
	.prog_type = BPF_PROG_TYPE_XDP,
	.fixup_map_hash_8b = { 23 },
	.result = ACCEPT,
},
{
	"calls: two calls that return map_value with bool condition",
	.insns = {
	/* main prog */
	/* pass fp-16, fp-8 into a function */
	BPF_MOV64_REG(BPF_REG_1, BPF_REG_10),
	BPF_ALU64_IMM(BPF_ADD, BPF_REG_1, -8),
	BPF_MOV64_REG(BPF_REG_2, BPF_REG_10),
	BPF_ALU64_IMM(BPF_ADD, BPF_REG_2, -16),
	BPF_RAW_INSN(BPF_JMP | BPF_CALL, 0, 1, 0, 2),
	BPF_MOV64_IMM(BPF_REG_0, 0),
	BPF_EXIT_INSN(),

	/* subprog 1 */
	/* call 3rd function twice */
	BPF_MOV64_REG(BPF_REG_6, BPF_REG_1),
	BPF_MOV64_REG(BPF_REG_7, BPF_REG_2),
	/* first time with fp-8 */
	BPF_RAW_INSN(BPF_JMP | BPF_CALL, 0, 1, 0, 9),
	BPF_JMP_IMM(BPF_JNE, BPF_REG_0, 1, 2),
	/* fetch map_value_ptr from the stack of this function */
	BPF_LDX_MEM(BPF_DW, BPF_REG_0, BPF_REG_6, 0),
	/* write into map value */
	BPF_ST_MEM(BPF_DW, BPF_REG_0, 0, 0),
	BPF_MOV64_REG(BPF_REG_1, BPF_REG_7),
	/* second time with fp-16 */
	BPF_RAW_INSN(BPF_JMP | BPF_CALL, 0, 1, 0, 4),
	BPF_JMP_IMM(BPF_JNE, BPF_REG_0, 1, 2),
	/* fetch secound map_value_ptr from the stack */
	BPF_LDX_MEM(BPF_DW, BPF_REG_0, BPF_REG_7, 0),
	/* write into map value */
	BPF_ST_MEM(BPF_DW, BPF_REG_0, 0, 0),
	BPF_EXIT_INSN(),

	/* subprog 2 */
	BPF_MOV64_REG(BPF_REG_6, BPF_REG_1),
	/* lookup from map */
	BPF_ST_MEM(BPF_DW, BPF_REG_10, -8, 0),
	BPF_MOV64_REG(BPF_REG_2, BPF_REG_10),
	BPF_ALU64_IMM(BPF_ADD, BPF_REG_2, -8),
	BPF_LD_MAP_FD(BPF_REG_1, 0),
	BPF_RAW_INSN(BPF_JMP | BPF_CALL, 0, 0, 0, BPF_FUNC_map_lookup_elem),
	BPF_JMP_IMM(BPF_JNE, BPF_REG_0, 0, 2),
	BPF_MOV64_IMM(BPF_REG_0, 0),
	BPF_EXIT_INSN(), /* return 0 */
	/* write map_value_ptr into stack frame of main prog */
	BPF_STX_MEM(BPF_DW, BPF_REG_6, BPF_REG_0, 0),
	BPF_MOV64_IMM(BPF_REG_0, 1),
	BPF_EXIT_INSN(), /* return 1 */
	},
	.prog_type = BPF_PROG_TYPE_XDP,
	.fixup_map_hash_8b = { 23 },
	.result = ACCEPT,
},
{
	"calls: two calls that return map_value with incorrect bool check",
	.insns = {
	/* main prog */
	/* pass fp-16, fp-8 into a function */
	BPF_MOV64_REG(BPF_REG_1, BPF_REG_10),
	BPF_ALU64_IMM(BPF_ADD, BPF_REG_1, -8),
	BPF_MOV64_REG(BPF_REG_2, BPF_REG_10),
	BPF_ALU64_IMM(BPF_ADD, BPF_REG_2, -16),
	BPF_RAW_INSN(BPF_JMP | BPF_CALL, 0, 1, 0, 2),
	BPF_MOV64_IMM(BPF_REG_0, 0),
	BPF_EXIT_INSN(),

	/* subprog 1 */
	/* call 3rd function twice */
	BPF_MOV64_REG(BPF_REG_6, BPF_REG_1),
	BPF_MOV64_REG(BPF_REG_7, BPF_REG_2),
	/* first time with fp-8 */
	BPF_RAW_INSN(BPF_JMP | BPF_CALL, 0, 1, 0, 9),
	BPF_JMP_IMM(BPF_JNE, BPF_REG_0, 1, 2),
	/* fetch map_value_ptr from the stack of this function */
	BPF_LDX_MEM(BPF_DW, BPF_REG_0, BPF_REG_6, 0),
	/* write into map value */
	BPF_ST_MEM(BPF_DW, BPF_REG_0, 0, 0),
	BPF_MOV64_REG(BPF_REG_1, BPF_REG_7),
	/* second time with fp-16 */
	BPF_RAW_INSN(BPF_JMP | BPF_CALL, 0, 1, 0, 4),
	BPF_JMP_IMM(BPF_JNE, BPF_REG_0, 0, 2),
	/* fetch secound map_value_ptr from the stack */
	BPF_LDX_MEM(BPF_DW, BPF_REG_0, BPF_REG_7, 0),
	/* write into map value */
	BPF_ST_MEM(BPF_DW, BPF_REG_0, 0, 0),
	BPF_EXIT_INSN(),

	/* subprog 2 */
	BPF_MOV64_REG(BPF_REG_6, BPF_REG_1),
	/* lookup from map */
	BPF_ST_MEM(BPF_DW, BPF_REG_10, -8, 0),
	BPF_MOV64_REG(BPF_REG_2, BPF_REG_10),
	BPF_ALU64_IMM(BPF_ADD, BPF_REG_2, -8),
	BPF_LD_MAP_FD(BPF_REG_1, 0),
	BPF_RAW_INSN(BPF_JMP | BPF_CALL, 0, 0, 0, BPF_FUNC_map_lookup_elem),
	BPF_JMP_IMM(BPF_JNE, BPF_REG_0, 0, 2),
	BPF_MOV64_IMM(BPF_REG_0, 0),
	BPF_EXIT_INSN(), /* return 0 */
	/* write map_value_ptr into stack frame of main prog */
	BPF_STX_MEM(BPF_DW, BPF_REG_6, BPF_REG_0, 0),
	BPF_MOV64_IMM(BPF_REG_0, 1),
	BPF_EXIT_INSN(), /* return 1 */
	},
	.prog_type = BPF_PROG_TYPE_XDP,
	.fixup_map_hash_8b = { 23 },
	.result = REJECT,
	.errstr = "invalid read from stack R7 off=-16 size=8",
},
{
	"calls: two calls that receive map_value via arg=ptr_stack_of_caller. test1",
	.insns = {
	/* main prog */
	/* pass fp-16, fp-8 into a function */
	BPF_MOV64_REG(BPF_REG_1, BPF_REG_10),
	BPF_ALU64_IMM(BPF_ADD, BPF_REG_1, -8),
	BPF_MOV64_REG(BPF_REG_2, BPF_REG_10),
	BPF_ALU64_IMM(BPF_ADD, BPF_REG_2, -16),
	BPF_RAW_INSN(BPF_JMP | BPF_CALL, 0, 1, 0, 2),
	BPF_MOV64_IMM(BPF_REG_0, 0),
	BPF_EXIT_INSN(),

	/* subprog 1 */
	BPF_MOV64_REG(BPF_REG_6, BPF_REG_1),
	BPF_MOV64_REG(BPF_REG_7, BPF_REG_2),
	/* 1st lookup from map */
	BPF_ST_MEM(BPF_DW, BPF_REG_10, -8, 0),
	BPF_MOV64_REG(BPF_REG_2, BPF_REG_10),
	BPF_ALU64_IMM(BPF_ADD, BPF_REG_2, -8),
	BPF_LD_MAP_FD(BPF_REG_1, 0),
	BPF_RAW_INSN(BPF_JMP | BPF_CALL, 0, 0, 0, BPF_FUNC_map_lookup_elem),
	BPF_JMP_IMM(BPF_JNE, BPF_REG_0, 0, 2),
	BPF_MOV64_IMM(BPF_REG_8, 0),
	BPF_JMP_IMM(BPF_JA, 0, 0, 2),
	/* write map_value_ptr into stack frame of main prog at fp-8 */
	BPF_STX_MEM(BPF_DW, BPF_REG_6, BPF_REG_0, 0),
	BPF_MOV64_IMM(BPF_REG_8, 1),

	/* 2nd lookup from map */
	BPF_MOV64_REG(BPF_REG_2, BPF_REG_10), /* 20 */
	BPF_ALU64_IMM(BPF_ADD, BPF_REG_2, -8),
	BPF_LD_MAP_FD(BPF_REG_1, 0),
	BPF_RAW_INSN(BPF_JMP | BPF_CALL, 0, 0, 0, /* 24 */
		     BPF_FUNC_map_lookup_elem),
	BPF_JMP_IMM(BPF_JNE, BPF_REG_0, 0, 2),
	BPF_MOV64_IMM(BPF_REG_9, 0),
	BPF_JMP_IMM(BPF_JA, 0, 0, 2),
	/* write map_value_ptr into stack frame of main prog at fp-16 */
	BPF_STX_MEM(BPF_DW, BPF_REG_7, BPF_REG_0, 0),
	BPF_MOV64_IMM(BPF_REG_9, 1),

	/* call 3rd func with fp-8, 0|1, fp-16, 0|1 */
	BPF_MOV64_REG(BPF_REG_1, BPF_REG_6), /* 30 */
	BPF_MOV64_REG(BPF_REG_2, BPF_REG_8),
	BPF_MOV64_REG(BPF_REG_3, BPF_REG_7),
	BPF_MOV64_REG(BPF_REG_4, BPF_REG_9),
	BPF_RAW_INSN(BPF_JMP | BPF_CALL, 0, 1, 0, 1),  /* 34 */
	BPF_EXIT_INSN(),

	/* subprog 2 */
	/* if arg2 == 1 do *arg1 = 0 */
	BPF_JMP_IMM(BPF_JNE, BPF_REG_2, 1, 2),
	/* fetch map_value_ptr from the stack of this function */
	BPF_LDX_MEM(BPF_DW, BPF_REG_0, BPF_REG_1, 0),
	/* write into map value */
	BPF_ST_MEM(BPF_DW, BPF_REG_0, 0, 0),

	/* if arg4 == 1 do *arg3 = 0 */
	BPF_JMP_IMM(BPF_JNE, BPF_REG_4, 1, 2),
	/* fetch map_value_ptr from the stack of this function */
	BPF_LDX_MEM(BPF_DW, BPF_REG_0, BPF_REG_3, 0),
	/* write into map value */
	BPF_ST_MEM(BPF_DW, BPF_REG_0, 2, 0),
	BPF_EXIT_INSN(),
	},
	.prog_type = BPF_PROG_TYPE_SCHED_CLS,
	.fixup_map_hash_8b = { 12, 22 },
	.result = REJECT,
	.errstr = "invalid access to map value, value_size=8 off=2 size=8",
	.flags = F_NEEDS_EFFICIENT_UNALIGNED_ACCESS,
},
{
	"calls: two calls that receive map_value via arg=ptr_stack_of_caller. test2",
	.insns = {
	/* main prog */
	/* pass fp-16, fp-8 into a function */
	BPF_MOV64_REG(BPF_REG_1, BPF_REG_10),
	BPF_ALU64_IMM(BPF_ADD, BPF_REG_1, -8),
	BPF_MOV64_REG(BPF_REG_2, BPF_REG_10),
	BPF_ALU64_IMM(BPF_ADD, BPF_REG_2, -16),
	BPF_RAW_INSN(BPF_JMP | BPF_CALL, 0, 1, 0, 2),
	BPF_MOV64_IMM(BPF_REG_0, 0),
	BPF_EXIT_INSN(),

	/* subprog 1 */
	BPF_MOV64_REG(BPF_REG_6, BPF_REG_1),
	BPF_MOV64_REG(BPF_REG_7, BPF_REG_2),
	/* 1st lookup from map */
	BPF_ST_MEM(BPF_DW, BPF_REG_10, -8, 0),
	BPF_MOV64_REG(BPF_REG_2, BPF_REG_10),
	BPF_ALU64_IMM(BPF_ADD, BPF_REG_2, -8),
	BPF_LD_MAP_FD(BPF_REG_1, 0),
	BPF_RAW_INSN(BPF_JMP | BPF_CALL, 0, 0, 0, BPF_FUNC_map_lookup_elem),
	BPF_JMP_IMM(BPF_JNE, BPF_REG_0, 0, 2),
	BPF_MOV64_IMM(BPF_REG_8, 0),
	BPF_JMP_IMM(BPF_JA, 0, 0, 2),
	/* write map_value_ptr into stack frame of main prog at fp-8 */
	BPF_STX_MEM(BPF_DW, BPF_REG_6, BPF_REG_0, 0),
	BPF_MOV64_IMM(BPF_REG_8, 1),

	/* 2nd lookup from map */
	BPF_MOV64_REG(BPF_REG_2, BPF_REG_10), /* 20 */
	BPF_ALU64_IMM(BPF_ADD, BPF_REG_2, -8),
	BPF_LD_MAP_FD(BPF_REG_1, 0),
	BPF_RAW_INSN(BPF_JMP | BPF_CALL, 0, 0, 0, /* 24 */
		     BPF_FUNC_map_lookup_elem),
	BPF_JMP_IMM(BPF_JNE, BPF_REG_0, 0, 2),
	BPF_MOV64_IMM(BPF_REG_9, 0),
	BPF_JMP_IMM(BPF_JA, 0, 0, 2),
	/* write map_value_ptr into stack frame of main prog at fp-16 */
	BPF_STX_MEM(BPF_DW, BPF_REG_7, BPF_REG_0, 0),
	BPF_MOV64_IMM(BPF_REG_9, 1),

	/* call 3rd func with fp-8, 0|1, fp-16, 0|1 */
	BPF_MOV64_REG(BPF_REG_1, BPF_REG_6), /* 30 */
	BPF_MOV64_REG(BPF_REG_2, BPF_REG_8),
	BPF_MOV64_REG(BPF_REG_3, BPF_REG_7),
	BPF_MOV64_REG(BPF_REG_4, BPF_REG_9),
	BPF_RAW_INSN(BPF_JMP | BPF_CALL, 0, 1, 0, 1),  /* 34 */
	BPF_EXIT_INSN(),

	/* subprog 2 */
	/* if arg2 == 1 do *arg1 = 0 */
	BPF_JMP_IMM(BPF_JNE, BPF_REG_2, 1, 2),
	/* fetch map_value_ptr from the stack of this function */
	BPF_LDX_MEM(BPF_DW, BPF_REG_0, BPF_REG_1, 0),
	/* write into map value */
	BPF_ST_MEM(BPF_DW, BPF_REG_0, 0, 0),

	/* if arg4 == 1 do *arg3 = 0 */
	BPF_JMP_IMM(BPF_JNE, BPF_REG_4, 1, 2),
	/* fetch map_value_ptr from the stack of this function */
	BPF_LDX_MEM(BPF_DW, BPF_REG_0, BPF_REG_3, 0),
	/* write into map value */
	BPF_ST_MEM(BPF_DW, BPF_REG_0, 0, 0),
	BPF_EXIT_INSN(),
	},
	.prog_type = BPF_PROG_TYPE_SCHED_CLS,
	.fixup_map_hash_8b = { 12, 22 },
	.result = ACCEPT,
},
{
	"calls: two jumps that receive map_value via arg=ptr_stack_of_jumper. test3",
	.insns = {
	/* main prog */
	/* pass fp-16, fp-8 into a function */
	BPF_MOV64_REG(BPF_REG_1, BPF_REG_10),
	BPF_ALU64_IMM(BPF_ADD, BPF_REG_1, -8),
	BPF_MOV64_REG(BPF_REG_2, BPF_REG_10),
	BPF_ALU64_IMM(BPF_ADD, BPF_REG_2, -16),
	BPF_JMP_IMM(BPF_JNE, BPF_REG_1, 0, 2),
	BPF_MOV64_IMM(BPF_REG_0, 0),
	BPF_EXIT_INSN(),

	/* subprog 1 */
	BPF_MOV64_REG(BPF_REG_6, BPF_REG_1),
	BPF_MOV64_REG(BPF_REG_7, BPF_REG_2),
	/* 1st lookup from map */
	BPF_ST_MEM(BPF_DW, BPF_REG_10, -24, 0),
	BPF_MOV64_REG(BPF_REG_2, BPF_REG_10),
	BPF_ALU64_IMM(BPF_ADD, BPF_REG_2, -24),
	BPF_LD_MAP_FD(BPF_REG_1, 0),
	BPF_RAW_INSN(BPF_JMP | BPF_CALL, 0, 0, 0, BPF_FUNC_map_lookup_elem),
	BPF_JMP_IMM(BPF_JNE, BPF_REG_0, 0, 2),
	BPF_MOV64_IMM(BPF_REG_8, 0),
	BPF_JMP_IMM(BPF_JA, 0, 0, 2),
	/* write map_value_ptr into stack frame of main prog at fp-8 */
	BPF_STX_MEM(BPF_DW, BPF_REG_6, BPF_REG_0, 0),
	BPF_MOV64_IMM(BPF_REG_8, 1),

	/* 2nd lookup from map */
	BPF_MOV64_REG(BPF_REG_2, BPF_REG_10),
	BPF_ALU64_IMM(BPF_ADD, BPF_REG_2, -24),
	BPF_LD_MAP_FD(BPF_REG_1, 0),
	BPF_RAW_INSN(BPF_JMP | BPF_CALL, 0, 0, 0, BPF_FUNC_map_lookup_elem),
	BPF_JMP_IMM(BPF_JNE, BPF_REG_0, 0, 2),
	BPF_MOV64_IMM(BPF_REG_9, 0),  // 26
	BPF_JMP_IMM(BPF_JA, 0, 0, 2),
	/* write map_value_ptr into stack frame of main prog at fp-16 */
	BPF_STX_MEM(BPF_DW, BPF_REG_7, BPF_REG_0, 0),
	BPF_MOV64_IMM(BPF_REG_9, 1),

	/* call 3rd func with fp-8, 0|1, fp-16, 0|1 */
	BPF_MOV64_REG(BPF_REG_1, BPF_REG_6), // 30
	BPF_MOV64_REG(BPF_REG_2, BPF_REG_8),
	BPF_MOV64_REG(BPF_REG_3, BPF_REG_7),
	BPF_MOV64_REG(BPF_REG_4, BPF_REG_9),
	BPF_JMP_IMM(BPF_JNE, BPF_REG_1, 0, 1), // 34
	BPF_JMP_IMM(BPF_JA, 0, 0, -30),

	/* subprog 2 */
	/* if arg2 == 1 do *arg1 = 0 */
	BPF_JMP_IMM(BPF_JNE, BPF_REG_2, 1, 2),
	/* fetch map_value_ptr from the stack of this function */
	BPF_LDX_MEM(BPF_DW, BPF_REG_0, BPF_REG_1, 0),
	/* write into map value */
	BPF_ST_MEM(BPF_DW, BPF_REG_0, 0, 0),

	/* if arg4 == 1 do *arg3 = 0 */
	BPF_JMP_IMM(BPF_JNE, BPF_REG_4, 1, 2),
	/* fetch map_value_ptr from the stack of this function */
	BPF_LDX_MEM(BPF_DW, BPF_REG_0, BPF_REG_3, 0),
	/* write into map value */
	BPF_ST_MEM(BPF_DW, BPF_REG_0, 2, 0),
	BPF_JMP_IMM(BPF_JA, 0, 0, -8),
	},
	.prog_type = BPF_PROG_TYPE_SCHED_CLS,
	.fixup_map_hash_8b = { 12, 22 },
	.result = REJECT,
	.errstr = "invalid access to map value, value_size=8 off=2 size=8",
	.flags = F_NEEDS_EFFICIENT_UNALIGNED_ACCESS,
},
{
	"calls: two calls that receive map_value_ptr_or_null via arg. test1",
	.insns = {
	/* main prog */
	/* pass fp-16, fp-8 into a function */
	BPF_MOV64_REG(BPF_REG_1, BPF_REG_10),
	BPF_ALU64_IMM(BPF_ADD, BPF_REG_1, -8),
	BPF_MOV64_REG(BPF_REG_2, BPF_REG_10),
	BPF_ALU64_IMM(BPF_ADD, BPF_REG_2, -16),
	BPF_RAW_INSN(BPF_JMP | BPF_CALL, 0, 1, 0, 2),
	BPF_MOV64_IMM(BPF_REG_0, 0),
	BPF_EXIT_INSN(),

	/* subprog 1 */
	BPF_MOV64_REG(BPF_REG_6, BPF_REG_1),
	BPF_MOV64_REG(BPF_REG_7, BPF_REG_2),
	/* 1st lookup from map */
	BPF_ST_MEM(BPF_DW, BPF_REG_10, -8, 0),
	BPF_MOV64_REG(BPF_REG_2, BPF_REG_10),
	BPF_ALU64_IMM(BPF_ADD, BPF_REG_2, -8),
	BPF_LD_MAP_FD(BPF_REG_1, 0),
	BPF_RAW_INSN(BPF_JMP | BPF_CALL, 0, 0, 0, BPF_FUNC_map_lookup_elem),
	/* write map_value_ptr_or_null into stack frame of main prog at fp-8 */
	BPF_STX_MEM(BPF_DW, BPF_REG_6, BPF_REG_0, 0),
	BPF_JMP_IMM(BPF_JNE, BPF_REG_0, 0, 2),
	BPF_MOV64_IMM(BPF_REG_8, 0),
	BPF_JMP_IMM(BPF_JA, 0, 0, 1),
	BPF_MOV64_IMM(BPF_REG_8, 1),

	/* 2nd lookup from map */
	BPF_MOV64_REG(BPF_REG_2, BPF_REG_10),
	BPF_ALU64_IMM(BPF_ADD, BPF_REG_2, -8),
	BPF_LD_MAP_FD(BPF_REG_1, 0),
	BPF_RAW_INSN(BPF_JMP | BPF_CALL, 0, 0, 0, BPF_FUNC_map_lookup_elem),
	/* write map_value_ptr_or_null into stack frame of main prog at fp-16 */
	BPF_STX_MEM(BPF_DW, BPF_REG_7, BPF_REG_0, 0),
	BPF_JMP_IMM(BPF_JNE, BPF_REG_0, 0, 2),
	BPF_MOV64_IMM(BPF_REG_9, 0),
	BPF_JMP_IMM(BPF_JA, 0, 0, 1),
	BPF_MOV64_IMM(BPF_REG_9, 1),

	/* call 3rd func with fp-8, 0|1, fp-16, 0|1 */
	BPF_MOV64_REG(BPF_REG_1, BPF_REG_6),
	BPF_MOV64_REG(BPF_REG_2, BPF_REG_8),
	BPF_MOV64_REG(BPF_REG_3, BPF_REG_7),
	BPF_MOV64_REG(BPF_REG_4, BPF_REG_9),
	BPF_RAW_INSN(BPF_JMP | BPF_CALL, 0, 1, 0, 1),
	BPF_EXIT_INSN(),

	/* subprog 2 */
	/* if arg2 == 1 do *arg1 = 0 */
	BPF_JMP_IMM(BPF_JNE, BPF_REG_2, 1, 2),
	/* fetch map_value_ptr from the stack of this function */
	BPF_LDX_MEM(BPF_DW, BPF_REG_0, BPF_REG_1, 0),
	/* write into map value */
	BPF_ST_MEM(BPF_DW, BPF_REG_0, 0, 0),

	/* if arg4 == 1 do *arg3 = 0 */
	BPF_JMP_IMM(BPF_JNE, BPF_REG_4, 1, 2),
	/* fetch map_value_ptr from the stack of this function */
	BPF_LDX_MEM(BPF_DW, BPF_REG_0, BPF_REG_3, 0),
	/* write into map value */
	BPF_ST_MEM(BPF_DW, BPF_REG_0, 0, 0),
	BPF_EXIT_INSN(),
	},
	.prog_type = BPF_PROG_TYPE_SCHED_CLS,
	.fixup_map_hash_8b = { 12, 22 },
	.result = ACCEPT,
},
{
	"calls: two calls that receive map_value_ptr_or_null via arg. test2",
	.insns = {
	/* main prog */
	/* pass fp-16, fp-8 into a function */
	BPF_MOV64_REG(BPF_REG_1, BPF_REG_10),
	BPF_ALU64_IMM(BPF_ADD, BPF_REG_1, -8),
	BPF_MOV64_REG(BPF_REG_2, BPF_REG_10),
	BPF_ALU64_IMM(BPF_ADD, BPF_REG_2, -16),
	BPF_RAW_INSN(BPF_JMP | BPF_CALL, 0, 1, 0, 2),
	BPF_MOV64_IMM(BPF_REG_0, 0),
	BPF_EXIT_INSN(),

	/* subprog 1 */
	BPF_MOV64_REG(BPF_REG_6, BPF_REG_1),
	BPF_MOV64_REG(BPF_REG_7, BPF_REG_2),
	/* 1st lookup from map */
	BPF_ST_MEM(BPF_DW, BPF_REG_10, -8, 0),
	BPF_MOV64_REG(BPF_REG_2, BPF_REG_10),
	BPF_ALU64_IMM(BPF_ADD, BPF_REG_2, -8),
	BPF_LD_MAP_FD(BPF_REG_1, 0),
	BPF_RAW_INSN(BPF_JMP | BPF_CALL, 0, 0, 0, BPF_FUNC_map_lookup_elem),
	/* write map_value_ptr_or_null into stack frame of main prog at fp-8 */
	BPF_STX_MEM(BPF_DW, BPF_REG_6, BPF_REG_0, 0),
	BPF_JMP_IMM(BPF_JNE, BPF_REG_0, 0, 2),
	BPF_MOV64_IMM(BPF_REG_8, 0),
	BPF_JMP_IMM(BPF_JA, 0, 0, 1),
	BPF_MOV64_IMM(BPF_REG_8, 1),

	/* 2nd lookup from map */
	BPF_MOV64_REG(BPF_REG_2, BPF_REG_10),
	BPF_ALU64_IMM(BPF_ADD, BPF_REG_2, -8),
	BPF_LD_MAP_FD(BPF_REG_1, 0),
	BPF_RAW_INSN(BPF_JMP | BPF_CALL, 0, 0, 0, BPF_FUNC_map_lookup_elem),
	/* write map_value_ptr_or_null into stack frame of main prog at fp-16 */
	BPF_STX_MEM(BPF_DW, BPF_REG_7, BPF_REG_0, 0),
	BPF_JMP_IMM(BPF_JNE, BPF_REG_0, 0, 2),
	BPF_MOV64_IMM(BPF_REG_9, 0),
	BPF_JMP_IMM(BPF_JA, 0, 0, 1),
	BPF_MOV64_IMM(BPF_REG_9, 1),

	/* call 3rd func with fp-8, 0|1, fp-16, 0|1 */
	BPF_MOV64_REG(BPF_REG_1, BPF_REG_6),
	BPF_MOV64_REG(BPF_REG_2, BPF_REG_8),
	BPF_MOV64_REG(BPF_REG_3, BPF_REG_7),
	BPF_MOV64_REG(BPF_REG_4, BPF_REG_9),
	BPF_RAW_INSN(BPF_JMP | BPF_CALL, 0, 1, 0, 1),
	BPF_EXIT_INSN(),

	/* subprog 2 */
	/* if arg2 == 1 do *arg1 = 0 */
	BPF_JMP_IMM(BPF_JNE, BPF_REG_2, 1, 2),
	/* fetch map_value_ptr from the stack of this function */
	BPF_LDX_MEM(BPF_DW, BPF_REG_0, BPF_REG_1, 0),
	/* write into map value */
	BPF_ST_MEM(BPF_DW, BPF_REG_0, 0, 0),

	/* if arg4 == 0 do *arg3 = 0 */
	BPF_JMP_IMM(BPF_JNE, BPF_REG_4, 0, 2),
	/* fetch map_value_ptr from the stack of this function */
	BPF_LDX_MEM(BPF_DW, BPF_REG_0, BPF_REG_3, 0),
	/* write into map value */
	BPF_ST_MEM(BPF_DW, BPF_REG_0, 0, 0),
	BPF_EXIT_INSN(),
	},
	.prog_type = BPF_PROG_TYPE_SCHED_CLS,
	.fixup_map_hash_8b = { 12, 22 },
	.result = REJECT,
	.errstr = "R0 invalid mem access 'scalar'",
},
{
	"calls: pkt_ptr spill into caller stack",
	.insns = {
	BPF_MOV64_REG(BPF_REG_4, BPF_REG_10),
	BPF_ALU64_IMM(BPF_ADD, BPF_REG_4, -8),
	BPF_RAW_INSN(BPF_JMP | BPF_CALL, 0, 1, 0, 1),
	BPF_EXIT_INSN(),

	/* subprog 1 */
	BPF_LDX_MEM(BPF_W, BPF_REG_2, BPF_REG_1,
		    offsetof(struct __sk_buff, data)),
	BPF_LDX_MEM(BPF_W, BPF_REG_3, BPF_REG_1,
		    offsetof(struct __sk_buff, data_end)),
	BPF_MOV64_REG(BPF_REG_0, BPF_REG_2),
	BPF_ALU64_IMM(BPF_ADD, BPF_REG_0, 8),
	/* spill unchecked pkt_ptr into stack of caller */
	BPF_STX_MEM(BPF_DW, BPF_REG_4, BPF_REG_2, 0),
	BPF_JMP_REG(BPF_JGT, BPF_REG_0, BPF_REG_3, 2),
	/* now the pkt range is verified, read pkt_ptr from stack */
	BPF_LDX_MEM(BPF_DW, BPF_REG_2, BPF_REG_4, 0),
	/* write 4 bytes into packet */
	BPF_ST_MEM(BPF_W, BPF_REG_2, 0, 0),
	BPF_EXIT_INSN(),
	},
	.result = ACCEPT,
	.prog_type = BPF_PROG_TYPE_SCHED_CLS,
	.retval = POINTER_VALUE,
	.flags = F_NEEDS_EFFICIENT_UNALIGNED_ACCESS,
},
{
	"calls: pkt_ptr spill into caller stack 2",
	.insns = {
	BPF_MOV64_REG(BPF_REG_4, BPF_REG_10),
	BPF_ALU64_IMM(BPF_ADD, BPF_REG_4, -8),
	BPF_RAW_INSN(BPF_JMP | BPF_CALL, 0, 1, 0, 3),
	/* Marking is still kept, but not in all cases safe. */
	BPF_LDX_MEM(BPF_DW, BPF_REG_4, BPF_REG_10, -8),
	BPF_ST_MEM(BPF_W, BPF_REG_4, 0, 0),
	BPF_EXIT_INSN(),

	/* subprog 1 */
	BPF_LDX_MEM(BPF_W, BPF_REG_2, BPF_REG_1,
		    offsetof(struct __sk_buff, data)),
	BPF_LDX_MEM(BPF_W, BPF_REG_3, BPF_REG_1,
		    offsetof(struct __sk_buff, data_end)),
	BPF_MOV64_REG(BPF_REG_0, BPF_REG_2),
	BPF_ALU64_IMM(BPF_ADD, BPF_REG_0, 8),
	/* spill unchecked pkt_ptr into stack of caller */
	BPF_STX_MEM(BPF_DW, BPF_REG_4, BPF_REG_2, 0),
	BPF_JMP_REG(BPF_JGT, BPF_REG_0, BPF_REG_3, 2),
	/* now the pkt range is verified, read pkt_ptr from stack */
	BPF_LDX_MEM(BPF_DW, BPF_REG_2, BPF_REG_4, 0),
	/* write 4 bytes into packet */
	BPF_ST_MEM(BPF_W, BPF_REG_2, 0, 0),
	BPF_EXIT_INSN(),
	},
	.prog_type = BPF_PROG_TYPE_SCHED_CLS,
	.errstr = "invalid access to packet",
	.result = REJECT,
	.flags = F_NEEDS_EFFICIENT_UNALIGNED_ACCESS,
},
{
	"calls: pkt_ptr spill into caller stack 3",
	.insns = {
	BPF_MOV64_REG(BPF_REG_4, BPF_REG_10),
	BPF_ALU64_IMM(BPF_ADD, BPF_REG_4, -8),
	BPF_RAW_INSN(BPF_JMP | BPF_CALL, 0, 1, 0, 4),
	BPF_JMP_IMM(BPF_JEQ, BPF_REG_0, 0, 2),
	/* Marking is still kept and safe here. */
	BPF_LDX_MEM(BPF_DW, BPF_REG_4, BPF_REG_10, -8),
	BPF_ST_MEM(BPF_W, BPF_REG_4, 0, 0),
	BPF_EXIT_INSN(),

	/* subprog 1 */
	BPF_LDX_MEM(BPF_W, BPF_REG_2, BPF_REG_1,
		    offsetof(struct __sk_buff, data)),
	BPF_LDX_MEM(BPF_W, BPF_REG_3, BPF_REG_1,
		    offsetof(struct __sk_buff, data_end)),
	BPF_MOV64_REG(BPF_REG_0, BPF_REG_2),
	BPF_ALU64_IMM(BPF_ADD, BPF_REG_0, 8),
	/* spill unchecked pkt_ptr into stack of caller */
	BPF_STX_MEM(BPF_DW, BPF_REG_4, BPF_REG_2, 0),
	BPF_MOV64_IMM(BPF_REG_5, 0),
	BPF_JMP_REG(BPF_JGT, BPF_REG_0, BPF_REG_3, 3),
	BPF_MOV64_IMM(BPF_REG_5, 1),
	/* now the pkt range is verified, read pkt_ptr from stack */
	BPF_LDX_MEM(BPF_DW, BPF_REG_2, BPF_REG_4, 0),
	/* write 4 bytes into packet */
	BPF_ST_MEM(BPF_W, BPF_REG_2, 0, 0),
	BPF_MOV64_REG(BPF_REG_0, BPF_REG_5),
	BPF_EXIT_INSN(),
	},
	.prog_type = BPF_PROG_TYPE_SCHED_CLS,
	.result = ACCEPT,
	.retval = 1,
	.flags = F_NEEDS_EFFICIENT_UNALIGNED_ACCESS,
},
{
	"calls: pkt_ptr spill into caller stack 4",
	.insns = {
	BPF_MOV64_REG(BPF_REG_4, BPF_REG_10),
	BPF_ALU64_IMM(BPF_ADD, BPF_REG_4, -8),
	BPF_RAW_INSN(BPF_JMP | BPF_CALL, 0, 1, 0, 4),
	BPF_JMP_IMM(BPF_JEQ, BPF_REG_0, 0, 2),
	/* Check marking propagated. */
	BPF_LDX_MEM(BPF_DW, BPF_REG_4, BPF_REG_10, -8),
	BPF_ST_MEM(BPF_W, BPF_REG_4, 0, 0),
	BPF_EXIT_INSN(),

	/* subprog 1 */
	BPF_LDX_MEM(BPF_W, BPF_REG_2, BPF_REG_1,
		    offsetof(struct __sk_buff, data)),
	BPF_LDX_MEM(BPF_W, BPF_REG_3, BPF_REG_1,
		    offsetof(struct __sk_buff, data_end)),
	BPF_MOV64_REG(BPF_REG_0, BPF_REG_2),
	BPF_ALU64_IMM(BPF_ADD, BPF_REG_0, 8),
	/* spill unchecked pkt_ptr into stack of caller */
	BPF_STX_MEM(BPF_DW, BPF_REG_4, BPF_REG_2, 0),
	BPF_MOV64_IMM(BPF_REG_5, 0),
	BPF_JMP_REG(BPF_JGT, BPF_REG_0, BPF_REG_3, 2),
	BPF_MOV64_IMM(BPF_REG_5, 1),
	/* don't read back pkt_ptr from stack here */
	/* write 4 bytes into packet */
	BPF_ST_MEM(BPF_W, BPF_REG_2, 0, 0),
	BPF_MOV64_REG(BPF_REG_0, BPF_REG_5),
	BPF_EXIT_INSN(),
	},
	.prog_type = BPF_PROG_TYPE_SCHED_CLS,
	.result = ACCEPT,
	.retval = 1,
	.flags = F_NEEDS_EFFICIENT_UNALIGNED_ACCESS,
},
{
	"calls: pkt_ptr spill into caller stack 5",
	.insns = {
	BPF_MOV64_REG(BPF_REG_4, BPF_REG_10),
	BPF_ALU64_IMM(BPF_ADD, BPF_REG_4, -8),
	BPF_STX_MEM(BPF_DW, BPF_REG_4, BPF_REG_1, 0),
	BPF_RAW_INSN(BPF_JMP | BPF_CALL, 0, 1, 0, 3),
	BPF_LDX_MEM(BPF_DW, BPF_REG_4, BPF_REG_10, -8),
	BPF_LDX_MEM(BPF_W, BPF_REG_0, BPF_REG_4, 0),
	BPF_EXIT_INSN(),

	/* subprog 1 */
	BPF_LDX_MEM(BPF_W, BPF_REG_2, BPF_REG_1,
		    offsetof(struct __sk_buff, data)),
	BPF_LDX_MEM(BPF_W, BPF_REG_3, BPF_REG_1,
		    offsetof(struct __sk_buff, data_end)),
	BPF_MOV64_REG(BPF_REG_0, BPF_REG_2),
	BPF_ALU64_IMM(BPF_ADD, BPF_REG_0, 8),
	BPF_MOV64_IMM(BPF_REG_5, 0),
	BPF_JMP_REG(BPF_JGT, BPF_REG_0, BPF_REG_3, 3),
	/* spill checked pkt_ptr into stack of caller */
	BPF_STX_MEM(BPF_DW, BPF_REG_4, BPF_REG_2, 0),
	BPF_MOV64_IMM(BPF_REG_5, 1),
	/* don't read back pkt_ptr from stack here */
	/* write 4 bytes into packet */
	BPF_ST_MEM(BPF_W, BPF_REG_2, 0, 0),
	BPF_MOV64_REG(BPF_REG_0, BPF_REG_5),
	BPF_EXIT_INSN(),
	},
	.prog_type = BPF_PROG_TYPE_SCHED_CLS,
	.errstr = "same insn cannot be used with different",
	.result = REJECT,
	.flags = F_NEEDS_EFFICIENT_UNALIGNED_ACCESS,
},
{
	"calls: pkt_ptr spill into caller stack 6",
	.insns = {
	BPF_LDX_MEM(BPF_W, BPF_REG_2, BPF_REG_1,
		    offsetof(struct __sk_buff, data_end)),
	BPF_MOV64_REG(BPF_REG_4, BPF_REG_10),
	BPF_ALU64_IMM(BPF_ADD, BPF_REG_4, -8),
	BPF_STX_MEM(BPF_DW, BPF_REG_4, BPF_REG_2, 0),
	BPF_RAW_INSN(BPF_JMP | BPF_CALL, 0, 1, 0, 3),
	BPF_LDX_MEM(BPF_DW, BPF_REG_4, BPF_REG_10, -8),
	BPF_LDX_MEM(BPF_W, BPF_REG_0, BPF_REG_4, 0),
	BPF_EXIT_INSN(),

	/* subprog 1 */
	BPF_LDX_MEM(BPF_W, BPF_REG_2, BPF_REG_1,
		    offsetof(struct __sk_buff, data)),
	BPF_LDX_MEM(BPF_W, BPF_REG_3, BPF_REG_1,
		    offsetof(struct __sk_buff, data_end)),
	BPF_MOV64_REG(BPF_REG_0, BPF_REG_2),
	BPF_ALU64_IMM(BPF_ADD, BPF_REG_0, 8),
	BPF_MOV64_IMM(BPF_REG_5, 0),
	BPF_JMP_REG(BPF_JGT, BPF_REG_0, BPF_REG_3, 3),
	/* spill checked pkt_ptr into stack of caller */
	BPF_STX_MEM(BPF_DW, BPF_REG_4, BPF_REG_2, 0),
	BPF_MOV64_IMM(BPF_REG_5, 1),
	/* don't read back pkt_ptr from stack here */
	/* write 4 bytes into packet */
	BPF_ST_MEM(BPF_W, BPF_REG_2, 0, 0),
	BPF_MOV64_REG(BPF_REG_0, BPF_REG_5),
	BPF_EXIT_INSN(),
	},
	.prog_type = BPF_PROG_TYPE_SCHED_CLS,
	.errstr = "R4 invalid mem access",
	.result = REJECT,
	.flags = F_NEEDS_EFFICIENT_UNALIGNED_ACCESS,
},
{
	"calls: pkt_ptr spill into caller stack 7",
	.insns = {
	BPF_MOV64_IMM(BPF_REG_2, 0),
	BPF_MOV64_REG(BPF_REG_4, BPF_REG_10),
	BPF_ALU64_IMM(BPF_ADD, BPF_REG_4, -8),
	BPF_STX_MEM(BPF_DW, BPF_REG_4, BPF_REG_2, 0),
	BPF_RAW_INSN(BPF_JMP | BPF_CALL, 0, 1, 0, 3),
	BPF_LDX_MEM(BPF_DW, BPF_REG_4, BPF_REG_10, -8),
	BPF_LDX_MEM(BPF_W, BPF_REG_0, BPF_REG_4, 0),
	BPF_EXIT_INSN(),

	/* subprog 1 */
	BPF_LDX_MEM(BPF_W, BPF_REG_2, BPF_REG_1,
		    offsetof(struct __sk_buff, data)),
	BPF_LDX_MEM(BPF_W, BPF_REG_3, BPF_REG_1,
		    offsetof(struct __sk_buff, data_end)),
	BPF_MOV64_REG(BPF_REG_0, BPF_REG_2),
	BPF_ALU64_IMM(BPF_ADD, BPF_REG_0, 8),
	BPF_MOV64_IMM(BPF_REG_5, 0),
	BPF_JMP_REG(BPF_JGT, BPF_REG_0, BPF_REG_3, 3),
	/* spill checked pkt_ptr into stack of caller */
	BPF_STX_MEM(BPF_DW, BPF_REG_4, BPF_REG_2, 0),
	BPF_MOV64_IMM(BPF_REG_5, 1),
	/* don't read back pkt_ptr from stack here */
	/* write 4 bytes into packet */
	BPF_ST_MEM(BPF_W, BPF_REG_2, 0, 0),
	BPF_MOV64_REG(BPF_REG_0, BPF_REG_5),
	BPF_EXIT_INSN(),
	},
	.prog_type = BPF_PROG_TYPE_SCHED_CLS,
	.errstr = "R4 invalid mem access",
	.result = REJECT,
	.flags = F_NEEDS_EFFICIENT_UNALIGNED_ACCESS,
},
{
	"calls: pkt_ptr spill into caller stack 8",
	.insns = {
	BPF_LDX_MEM(BPF_W, BPF_REG_2, BPF_REG_1,
		    offsetof(struct __sk_buff, data)),
	BPF_LDX_MEM(BPF_W, BPF_REG_3, BPF_REG_1,
		    offsetof(struct __sk_buff, data_end)),
	BPF_MOV64_REG(BPF_REG_0, BPF_REG_2),
	BPF_ALU64_IMM(BPF_ADD, BPF_REG_0, 8),
	BPF_JMP_REG(BPF_JLE, BPF_REG_0, BPF_REG_3, 1),
	BPF_EXIT_INSN(),
	BPF_MOV64_REG(BPF_REG_4, BPF_REG_10),
	BPF_ALU64_IMM(BPF_ADD, BPF_REG_4, -8),
	BPF_STX_MEM(BPF_DW, BPF_REG_4, BPF_REG_2, 0),
	BPF_RAW_INSN(BPF_JMP | BPF_CALL, 0, 1, 0, 3),
	BPF_LDX_MEM(BPF_DW, BPF_REG_4, BPF_REG_10, -8),
	BPF_LDX_MEM(BPF_W, BPF_REG_0, BPF_REG_4, 0),
	BPF_EXIT_INSN(),

	/* subprog 1 */
	BPF_LDX_MEM(BPF_W, BPF_REG_2, BPF_REG_1,
		    offsetof(struct __sk_buff, data)),
	BPF_LDX_MEM(BPF_W, BPF_REG_3, BPF_REG_1,
		    offsetof(struct __sk_buff, data_end)),
	BPF_MOV64_REG(BPF_REG_0, BPF_REG_2),
	BPF_ALU64_IMM(BPF_ADD, BPF_REG_0, 8),
	BPF_MOV64_IMM(BPF_REG_5, 0),
	BPF_JMP_REG(BPF_JGT, BPF_REG_0, BPF_REG_3, 3),
	/* spill checked pkt_ptr into stack of caller */
	BPF_STX_MEM(BPF_DW, BPF_REG_4, BPF_REG_2, 0),
	BPF_MOV64_IMM(BPF_REG_5, 1),
	/* don't read back pkt_ptr from stack here */
	/* write 4 bytes into packet */
	BPF_ST_MEM(BPF_W, BPF_REG_2, 0, 0),
	BPF_MOV64_REG(BPF_REG_0, BPF_REG_5),
	BPF_EXIT_INSN(),
	},
	.prog_type = BPF_PROG_TYPE_SCHED_CLS,
	.result = ACCEPT,
	.flags = F_NEEDS_EFFICIENT_UNALIGNED_ACCESS,
},
{
	"calls: pkt_ptr spill into caller stack 9",
	.insns = {
	BPF_LDX_MEM(BPF_W, BPF_REG_2, BPF_REG_1,
		    offsetof(struct __sk_buff, data)),
	BPF_LDX_MEM(BPF_W, BPF_REG_3, BPF_REG_1,
		    offsetof(struct __sk_buff, data_end)),
	BPF_MOV64_REG(BPF_REG_0, BPF_REG_2),
	BPF_ALU64_IMM(BPF_ADD, BPF_REG_0, 8),
	BPF_JMP_REG(BPF_JLE, BPF_REG_0, BPF_REG_3, 1),
	BPF_EXIT_INSN(),
	BPF_MOV64_REG(BPF_REG_4, BPF_REG_10),
	BPF_ALU64_IMM(BPF_ADD, BPF_REG_4, -8),
	BPF_STX_MEM(BPF_DW, BPF_REG_4, BPF_REG_2, 0),
	BPF_RAW_INSN(BPF_JMP | BPF_CALL, 0, 1, 0, 3),
	BPF_LDX_MEM(BPF_DW, BPF_REG_4, BPF_REG_10, -8),
	BPF_LDX_MEM(BPF_W, BPF_REG_0, BPF_REG_4, 0),
	BPF_EXIT_INSN(),

	/* subprog 1 */
	BPF_LDX_MEM(BPF_W, BPF_REG_2, BPF_REG_1,
		    offsetof(struct __sk_buff, data)),
	BPF_LDX_MEM(BPF_W, BPF_REG_3, BPF_REG_1,
		    offsetof(struct __sk_buff, data_end)),
	BPF_MOV64_REG(BPF_REG_0, BPF_REG_2),
	BPF_ALU64_IMM(BPF_ADD, BPF_REG_0, 8),
	BPF_MOV64_IMM(BPF_REG_5, 0),
	/* spill unchecked pkt_ptr into stack of caller */
	BPF_STX_MEM(BPF_DW, BPF_REG_4, BPF_REG_2, 0),
	BPF_JMP_REG(BPF_JGT, BPF_REG_0, BPF_REG_3, 2),
	BPF_MOV64_IMM(BPF_REG_5, 1),
	/* don't read back pkt_ptr from stack here */
	/* write 4 bytes into packet */
	BPF_ST_MEM(BPF_W, BPF_REG_2, 0, 0),
	BPF_MOV64_REG(BPF_REG_0, BPF_REG_5),
	BPF_EXIT_INSN(),
	},
	.prog_type = BPF_PROG_TYPE_SCHED_CLS,
	.errstr = "invalid access to packet",
	.result = REJECT,
	.flags = F_NEEDS_EFFICIENT_UNALIGNED_ACCESS,
},
{
	"calls: caller stack init to zero or map_value_or_null",
	.insns = {
	BPF_MOV64_IMM(BPF_REG_0, 0),
	BPF_STX_MEM(BPF_DW, BPF_REG_10, BPF_REG_0, -8),
	BPF_MOV64_REG(BPF_REG_2, BPF_REG_10),
	BPF_ALU64_IMM(BPF_ADD, BPF_REG_2, -8),
	BPF_RAW_INSN(BPF_JMP | BPF_CALL, 0, 1, 0, 4),
	/* fetch map_value_or_null or const_zero from stack */
	BPF_LDX_MEM(BPF_DW, BPF_REG_0, BPF_REG_10, -8),
	BPF_JMP_IMM(BPF_JEQ, BPF_REG_0, 0, 1),
	/* store into map_value */
	BPF_ST_MEM(BPF_W, BPF_REG_0, 0, 0),
	BPF_EXIT_INSN(),

	/* subprog 1 */
	/* if (ctx == 0) return; */
	BPF_JMP_IMM(BPF_JEQ, BPF_REG_1, 0, 8),
	/* else bpf_map_lookup() and *(fp - 8) = r0 */
	BPF_MOV64_REG(BPF_REG_6, BPF_REG_2),
	BPF_MOV64_REG(BPF_REG_2, BPF_REG_10),
	BPF_ALU64_IMM(BPF_ADD, BPF_REG_2, -8),
	BPF_LD_MAP_FD(BPF_REG_1, 0),
	BPF_ST_MEM(BPF_DW, BPF_REG_10, -8, 0),
	BPF_RAW_INSN(BPF_JMP | BPF_CALL, 0, 0, 0, BPF_FUNC_map_lookup_elem),
	/* write map_value_ptr_or_null into stack frame of main prog at fp-8 */
	BPF_STX_MEM(BPF_DW, BPF_REG_6, BPF_REG_0, 0),
	BPF_EXIT_INSN(),
	},
	.fixup_map_hash_8b = { 13 },
	.result = ACCEPT,
	.prog_type = BPF_PROG_TYPE_XDP,
},
{
	"calls: stack init to zero and pruning",
	.insns = {
	/* first make allocated_stack 16 byte */
	BPF_ST_MEM(BPF_DW, BPF_REG_10, -16, 0),
	/* now fork the execution such that the false branch
	 * of JGT insn will be verified second and it skisp zero
	 * init of fp-8 stack slot. If stack liveness marking
	 * is missing live_read marks from call map_lookup
	 * processing then pruning will incorrectly assume
	 * that fp-8 stack slot was unused in the fall-through
	 * branch and will accept the program incorrectly
	 */
	BPF_JMP_IMM(BPF_JGT, BPF_REG_1, 2, 2),
	BPF_ST_MEM(BPF_DW, BPF_REG_10, -8, 0),
	BPF_JMP_IMM(BPF_JA, 0, 0, 0),
	BPF_MOV64_REG(BPF_REG_2, BPF_REG_10),
	BPF_ALU64_IMM(BPF_ADD, BPF_REG_2, -8),
	BPF_LD_MAP_FD(BPF_REG_1, 0),
	BPF_RAW_INSN(BPF_JMP | BPF_CALL, 0, 0, 0, BPF_FUNC_map_lookup_elem),
	BPF_EXIT_INSN(),
	},
	.fixup_map_hash_48b = { 6 },
	.errstr = "invalid indirect read from stack R2 off -8+0 size 8",
	.result = REJECT,
	.prog_type = BPF_PROG_TYPE_XDP,
},
{
	"calls: ctx read at start of subprog",
	.insns = {
	BPF_MOV64_REG(BPF_REG_6, BPF_REG_1),
	BPF_RAW_INSN(BPF_JMP | BPF_CALL, 0, 1, 0, 5),
	BPF_JMP_REG(BPF_JSGT, BPF_REG_0, BPF_REG_0, 0),
	BPF_MOV64_REG(BPF_REG_1, BPF_REG_6),
	BPF_RAW_INSN(BPF_JMP | BPF_CALL, 0, 1, 0, 2),
	BPF_MOV64_REG(BPF_REG_1, BPF_REG_0),
	BPF_EXIT_INSN(),
	BPF_LDX_MEM(BPF_B, BPF_REG_9, BPF_REG_1, 0),
	BPF_MOV64_IMM(BPF_REG_0, 0),
	BPF_EXIT_INSN(),
	},
	.prog_type = BPF_PROG_TYPE_SOCKET_FILTER,
	.errstr_unpriv = "loading/calling other bpf or kernel functions are allowed for",
	.result_unpriv = REJECT,
	.result = ACCEPT,
},
{
	"calls: cross frame pruning",
	.insns = {
	/* r8 = !!random();
	 * call pruner()
	 * if (r8)
	 *     do something bad;
	 */
	BPF_RAW_INSN(BPF_JMP | BPF_CALL, 0, 0, 0, BPF_FUNC_get_prandom_u32),
	BPF_MOV64_IMM(BPF_REG_8, 0),
	BPF_JMP_IMM(BPF_JNE, BPF_REG_0, 0, 1),
	BPF_MOV64_IMM(BPF_REG_8, 1),
	BPF_MOV64_REG(BPF_REG_1, BPF_REG_8),
	BPF_RAW_INSN(BPF_JMP | BPF_CALL, 0, 1, 0, 4),
	BPF_JMP_IMM(BPF_JEQ, BPF_REG_8, 1, 1),
	BPF_LDX_MEM(BPF_B, BPF_REG_9, BPF_REG_1, 0),
	BPF_MOV64_IMM(BPF_REG_0, 0),
	BPF_EXIT_INSN(),
	BPF_JMP_IMM(BPF_JEQ, BPF_REG_1, 0, 0),
	BPF_EXIT_INSN(),
	},
	.prog_type = BPF_PROG_TYPE_SOCKET_FILTER,
	.errstr_unpriv = "loading/calling other bpf or kernel functions are allowed for",
	.errstr = "!read_ok",
	.result = REJECT,
},
{
	"calls: cross frame pruning - liveness propagation",
	.insns = {
	BPF_RAW_INSN(BPF_JMP | BPF_CALL, 0, 0, 0, BPF_FUNC_get_prandom_u32),
	BPF_MOV64_IMM(BPF_REG_8, 0),
	BPF_JMP_IMM(BPF_JNE, BPF_REG_0, 0, 1),
	BPF_MOV64_IMM(BPF_REG_8, 1),
	BPF_RAW_INSN(BPF_JMP | BPF_CALL, 0, 0, 0, BPF_FUNC_get_prandom_u32),
	BPF_MOV64_IMM(BPF_REG_9, 0),
	BPF_JMP_IMM(BPF_JNE, BPF_REG_0, 0, 1),
	BPF_MOV64_IMM(BPF_REG_9, 1),
	BPF_MOV64_REG(BPF_REG_1, BPF_REG_0),
	BPF_RAW_INSN(BPF_JMP | BPF_CALL, 0, 1, 0, 4),
	BPF_JMP_IMM(BPF_JEQ, BPF_REG_8, 1, 1),
	BPF_LDX_MEM(BPF_B, BPF_REG_1, BPF_REG_2, 0),
	BPF_MOV64_IMM(BPF_REG_0, 0),
	BPF_EXIT_INSN(),
	BPF_JMP_IMM(BPF_JEQ, BPF_REG_1, 0, 0),
	BPF_EXIT_INSN(),
	},
	.prog_type = BPF_PROG_TYPE_SOCKET_FILTER,
	.errstr_unpriv = "loading/calling other bpf or kernel functions are allowed for",
	.errstr = "!read_ok",
	.result = REJECT,
},<|MERGE_RESOLUTION|>--- conflicted
+++ resolved
@@ -139,8 +139,6 @@
 	},
 },
 {
-<<<<<<< HEAD
-=======
 	"calls: invalid kfunc call: don't match first member type when passed to release kfunc",
 	.insns = {
 	BPF_MOV64_IMM(BPF_REG_0, 0),
@@ -161,7 +159,6 @@
 	},
 },
 {
->>>>>>> 88084a3d
 	"calls: invalid kfunc call: PTR_TO_BTF_ID with negative offset",
 	.insns = {
 	BPF_MOV64_REG(BPF_REG_1, BPF_REG_10),
