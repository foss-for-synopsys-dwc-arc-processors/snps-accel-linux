--- conflicted
+++ resolved
@@ -129,8 +129,7 @@
 			 * To make sure we don't use the cached entry, retry 1s
 			 * after expiry.
 			 */
-<<<<<<< HEAD
-			ttl = (expiry - now + 1);
+			ttl = max_t(unsigned long, expiry - now, SMB_DNS_RESOLVE_INTERVAL_MIN) + 1;
 	}
 	rc = !rc ? -1 : 0;
 
@@ -163,60 +162,6 @@
 	mutex_unlock(&server->srv_mutex);
 }
 
-#ifdef CONFIG_CIFS_DFS_UPCALL
-/* These functions must be called with server->srv_mutex held */
-static void reconn_set_next_dfs_target(struct TCP_Server_Info *server,
-				       struct cifs_sb_info *cifs_sb,
-				       struct dfs_cache_tgt_list *tgt_list,
-				       struct dfs_cache_tgt_iterator **tgt_it)
-{
-	const char *name;
-	int rc;
-
-	if (!cifs_sb || !cifs_sb->origin_fullpath)
-		return;
-
-	if (!*tgt_it) {
-		*tgt_it = dfs_cache_get_tgt_iterator(tgt_list);
-	} else {
-		*tgt_it = dfs_cache_get_next_tgt(tgt_list, *tgt_it);
-		if (!*tgt_it)
-			*tgt_it = dfs_cache_get_tgt_iterator(tgt_list);
-=======
-			ttl = max_t(unsigned long, expiry - now, SMB_DNS_RESOLVE_INTERVAL_MIN) + 1;
->>>>>>> df0cc57e
-	}
-	rc = !rc ? -1 : 0;
-
-requeue_resolve:
-	cifs_dbg(FYI, "%s: next dns resolution scheduled for %lu seconds in the future\n",
-		 __func__, ttl);
-	mod_delayed_work(cifsiod_wq, &server->resolve, (ttl * HZ));
-
-	return rc;
-}
-
-
-static void cifs_resolve_server(struct work_struct *work)
-{
-	int rc;
-	struct TCP_Server_Info *server = container_of(work,
-					struct TCP_Server_Info, resolve.work);
-
-	mutex_lock(&server->srv_mutex);
-
-	/*
-	 * Resolve the hostname again to make sure that IP address is up-to-date.
-	 */
-	rc = reconn_set_ipaddr_from_hostname(server);
-	if (rc) {
-		cifs_dbg(FYI, "%s: failed to resolve hostname: %d\n",
-				__func__, rc);
-	}
-
-	mutex_unlock(&server->srv_mutex);
-}
-
 /**
  * Mark all sessions and tcons for reconnect.
  *
@@ -228,16 +173,7 @@
 	struct cifs_tcon *tcon;
 	struct mid_q_entry *mid, *nmid;
 	struct list_head retry_list;
-<<<<<<< HEAD
-#ifdef CONFIG_CIFS_DFS_UPCALL
-	struct super_block *sb = NULL;
-	struct cifs_sb_info *cifs_sb = NULL;
-	struct dfs_cache_tgt_list tgt_list = DFS_CACHE_TGT_LIST_INIT(tgt_list);
-	struct dfs_cache_tgt_iterator *tgt_it = NULL;
-#endif
-=======
 	struct TCP_Server_Info *pserver;
->>>>>>> df0cc57e
 
 	server->maxBuf = 0;
 	server->max_read = 0;
@@ -431,10 +367,6 @@
 			*target_hint = tit;
 			break;
 		}
-<<<<<<< HEAD
-		dfs_cache_free_tgts(&tgt_list);
-	}
-=======
 	}
 	return rc;
 }
@@ -494,7 +426,6 @@
 
 	if (target_hint)
 		dfs_cache_noreq_update_tgthint(refpath, target_hint);
->>>>>>> df0cc57e
 
 	dfs_cache_free_tgts(&tl);
 
@@ -1770,15 +1701,9 @@
 /**
  * cifs_free_ipc - helper to release the session IPC tcon
  * @ses: smb session to unmount the IPC from
-<<<<<<< HEAD
  *
  * Needs to be called everytime a session is destroyed.
  *
-=======
- *
- * Needs to be called everytime a session is destroyed.
- *
->>>>>>> df0cc57e
  * On session close, the IPC is closed and the server must release all tcons of the session.
  * No need to send a tree disconnect here.
  *
@@ -1838,17 +1763,6 @@
 		return;
 	}
 	spin_unlock(&cifs_tcp_ses_lock);
-<<<<<<< HEAD
-
-	/* ses_count can never go negative */
-	WARN_ON(ses->ses_count < 0);
-
-	spin_lock(&GlobalMid_Lock);
-	if (ses->status == CifsGood)
-		ses->status = CifsExiting;
-	spin_unlock(&GlobalMid_Lock);
-=======
->>>>>>> df0cc57e
 
 	/* ses_count can never go negative */
 	WARN_ON(ses->ses_count < 0);
@@ -3193,20 +3107,6 @@
 }
 
 #ifdef CONFIG_CIFS_DFS_UPCALL
-<<<<<<< HEAD
-static int mount_get_dfs_conns(struct smb3_fs_context *ctx, struct cifs_sb_info *cifs_sb,
-			       unsigned int *xid, struct TCP_Server_Info **nserver,
-			       struct cifs_ses **nses, struct cifs_tcon **ntcon)
-{
-	int rc;
-
-	ctx->nosharesock = true;
-	rc = mount_get_conns(ctx, cifs_sb, xid, nserver, nses, ntcon);
-	if (*nserver) {
-		cifs_dbg(FYI, "%s: marking tcp session as a dfs connection\n", __func__);
-		spin_lock(&cifs_tcp_ses_lock);
-		(*nserver)->is_dfs_conn = true;
-=======
 /* Get unique dfs connections */
 static int mount_get_dfs_conns(struct mount_ctx *mnt_ctx)
 {
@@ -3218,7 +3118,6 @@
 		cifs_dbg(FYI, "%s: marking tcp session as a dfs connection\n", __func__);
 		spin_lock(&cifs_tcp_ses_lock);
 		mnt_ctx->server->is_dfs_conn = true;
->>>>>>> df0cc57e
 		spin_unlock(&cifs_tcp_ses_lock);
 	}
 	return rc;
@@ -3260,184 +3159,11 @@
 }
 
 /*
-<<<<<<< HEAD
- * expand_dfs_referral - Perform a dfs referral query and update the cifs_sb
- *
- * If a referral is found, cifs_sb->ctx->mount_options will be (re-)allocated
- * to a string containing updated options for the submount.  Otherwise it
- * will be left untouched.
-=======
  * expand_dfs_referral - Update cifs_sb from dfs referral path
->>>>>>> df0cc57e
  *
  * cifs_sb->ctx->mount_options will be (re-)allocated to a string containing updated options for the
  * submount.  Otherwise it will be left untouched.
  */
-<<<<<<< HEAD
-static int
-expand_dfs_referral(const unsigned int xid, struct cifs_ses *ses,
-		    struct smb3_fs_context *ctx, struct cifs_sb_info *cifs_sb,
-		    char *ref_path)
-{
-	int rc;
-	struct dfs_info3_param referral = {0};
-	char *full_path = NULL, *mdata = NULL;
-
-	if (cifs_sb->mnt_cifs_flags & CIFS_MOUNT_NO_DFS)
-		return -EREMOTE;
-
-	full_path = build_unc_path_to_root(ctx, cifs_sb, true);
-	if (IS_ERR(full_path))
-		return PTR_ERR(full_path);
-
-	rc = dfs_cache_find(xid, ses, cifs_sb->local_nls, cifs_remap(cifs_sb),
-			    ref_path, &referral, NULL);
-	if (!rc) {
-		char *fake_devname = NULL;
-
-		mdata = cifs_compose_mount_options(cifs_sb->ctx->mount_options,
-						   full_path + 1, &referral,
-						   &fake_devname);
-		free_dfs_info_param(&referral);
-
-		if (IS_ERR(mdata)) {
-			rc = PTR_ERR(mdata);
-			mdata = NULL;
-		} else {
-			/*
-			 * We can not clear out the whole structure since we
-			 * no longer have an explicit function to parse
-			 * a mount-string. Instead we need to clear out the
-			 * individual fields that are no longer valid.
-			 */
-			kfree(ctx->prepath);
-			ctx->prepath = NULL;
-			rc = cifs_setup_volume_info(ctx, mdata, fake_devname);
-		}
-		kfree(fake_devname);
-		kfree(cifs_sb->ctx->mount_options);
-		cifs_sb->ctx->mount_options = mdata;
-	}
-	kfree(full_path);
-	return rc;
-}
-
-static int get_next_dfs_tgt(struct dfs_cache_tgt_list *tgt_list,
-			    struct dfs_cache_tgt_iterator **tgt_it)
-{
-	if (!*tgt_it)
-		*tgt_it = dfs_cache_get_tgt_iterator(tgt_list);
-	else
-		*tgt_it = dfs_cache_get_next_tgt(tgt_list, *tgt_it);
-	return !*tgt_it ? -EHOSTDOWN : 0;
-}
-
-static int update_vol_info(const struct dfs_cache_tgt_iterator *tgt_it,
-			   struct smb3_fs_context *fake_ctx, struct smb3_fs_context *ctx)
-{
-	const char *tgt = dfs_cache_get_tgt_name(tgt_it);
-	int len = strlen(tgt) + 2;
-	char *new_unc;
-
-	new_unc = kmalloc(len, GFP_KERNEL);
-	if (!new_unc)
-		return -ENOMEM;
-	scnprintf(new_unc, len, "\\%s", tgt);
-
-	kfree(ctx->UNC);
-	ctx->UNC = new_unc;
-
-	if (fake_ctx->prepath) {
-		kfree(ctx->prepath);
-		ctx->prepath = fake_ctx->prepath;
-		fake_ctx->prepath = NULL;
-	}
-	memcpy(&ctx->dstaddr, &fake_ctx->dstaddr, sizeof(ctx->dstaddr));
-
-	return 0;
-}
-
-static int do_dfs_failover(const char *path, const char *full_path, struct cifs_sb_info *cifs_sb,
-			   struct smb3_fs_context *ctx, struct cifs_ses *root_ses,
-			   unsigned int *xid, struct TCP_Server_Info **server,
-			   struct cifs_ses **ses, struct cifs_tcon **tcon)
-{
-	int rc;
-	char *npath = NULL;
-	struct dfs_cache_tgt_list tgt_list = DFS_CACHE_TGT_LIST_INIT(tgt_list);
-	struct dfs_cache_tgt_iterator *tgt_it = NULL;
-	struct smb3_fs_context tmp_ctx = {NULL};
-
-	if (cifs_sb->mnt_cifs_flags & CIFS_MOUNT_NO_DFS)
-		return -EOPNOTSUPP;
-
-	npath = dfs_cache_canonical_path(path, cifs_sb->local_nls, cifs_remap(cifs_sb));
-	if (IS_ERR(npath))
-		return PTR_ERR(npath);
-
-	cifs_dbg(FYI, "%s: path=%s full_path=%s\n", __func__, npath, full_path);
-
-	rc = dfs_cache_noreq_find(npath, NULL, &tgt_list);
-	if (rc)
-		goto out;
-	/*
-	 * We use a 'tmp_ctx' here because we need pass it down to the mount_{get,put} functions to
-	 * test connection against new DFS targets.
-	 */
-	rc = smb3_fs_context_dup(&tmp_ctx, ctx);
-	if (rc)
-		goto out;
-
-	for (;;) {
-		struct dfs_info3_param ref = {0};
-		char *fake_devname = NULL, *mdata = NULL;
-
-		/* Get next DFS target server - if any */
-		rc = get_next_dfs_tgt(&tgt_list, &tgt_it);
-		if (rc)
-			break;
-
-		rc = dfs_cache_get_tgt_referral(npath, tgt_it, &ref);
-		if (rc)
-			break;
-
-		cifs_dbg(FYI, "%s: old ctx: UNC=%s prepath=%s\n", __func__, tmp_ctx.UNC,
-			 tmp_ctx.prepath);
-
-		mdata = cifs_compose_mount_options(cifs_sb->ctx->mount_options, full_path + 1, &ref,
-						   &fake_devname);
-		free_dfs_info_param(&ref);
-
-		if (IS_ERR(mdata)) {
-			rc = PTR_ERR(mdata);
-			mdata = NULL;
-		} else
-			rc = cifs_setup_volume_info(&tmp_ctx, mdata, fake_devname);
-
-		kfree(mdata);
-		kfree(fake_devname);
-
-		if (rc)
-			break;
-
-		cifs_dbg(FYI, "%s: new ctx: UNC=%s prepath=%s\n", __func__, tmp_ctx.UNC,
-			 tmp_ctx.prepath);
-
-		mount_put_conns(cifs_sb, *xid, *server, *ses, *tcon);
-		rc = mount_get_dfs_conns(&tmp_ctx, cifs_sb, xid, server, ses, tcon);
-		if (!rc || (*server && *ses)) {
-			/*
-			 * We were able to connect to new target server. Update current context with
-			 * new target server.
-			 */
-			rc = update_vol_info(tgt_it, &tmp_ctx, ctx);
-			break;
-		}
-	}
-	if (!rc) {
-		cifs_dbg(FYI, "%s: final ctx: UNC=%s prepath=%s\n", __func__, tmp_ctx.UNC,
-			 tmp_ctx.prepath);
-=======
 static int expand_dfs_referral(struct mount_ctx *mnt_ctx, const char *full_path,
 			       struct dfs_info3_param *referral)
 {
@@ -3452,7 +3178,6 @@
 		rc = PTR_ERR(mdata);
 		mdata = NULL;
 	} else {
->>>>>>> df0cc57e
 		/*
 		 * We can not clear out the whole structure since we no longer have an explicit
 		 * function to parse a mount-string. Instead we need to clear out the individual
@@ -3466,13 +3191,6 @@
 	kfree(cifs_sb->ctx->mount_options);
 	cifs_sb->ctx->mount_options = mdata;
 
-<<<<<<< HEAD
-out:
-	kfree(npath);
-	smb3_cleanup_fs_context_contents(&tmp_ctx);
-	dfs_cache_free_tgts(&tgt_list);
-=======
->>>>>>> df0cc57e
 	return rc;
 }
 #endif
@@ -3624,34 +3342,17 @@
 }
 
 #ifdef CONFIG_CIFS_DFS_UPCALL
-<<<<<<< HEAD
-static void set_root_ses(struct cifs_sb_info *cifs_sb, const uuid_t *mount_id, struct cifs_ses *ses,
-			 struct cifs_ses **root_ses)
-=======
 static void set_root_ses(struct mount_ctx *mnt_ctx)
->>>>>>> df0cc57e
 {
 	if (mnt_ctx->ses) {
 		spin_lock(&cifs_tcp_ses_lock);
-<<<<<<< HEAD
-		ses->ses_count++;
-		spin_unlock(&cifs_tcp_ses_lock);
-		dfs_cache_add_refsrv_session(mount_id, ses);
-=======
 		mnt_ctx->ses->ses_count++;
 		spin_unlock(&cifs_tcp_ses_lock);
 		dfs_cache_add_refsrv_session(&mnt_ctx->mount_id, mnt_ctx->ses);
->>>>>>> df0cc57e
 	}
 	mnt_ctx->root_ses = mnt_ctx->ses;
 }
 
-<<<<<<< HEAD
-/* Set up next dfs prefix path in @dfs_path */
-static int next_dfs_prepath(struct cifs_sb_info *cifs_sb, struct smb3_fs_context *ctx,
-			    const unsigned int xid, struct TCP_Server_Info *server,
-			    struct cifs_tcon *tcon, char **dfs_path)
-=======
 static int is_dfs_mount(struct mount_ctx *mnt_ctx, bool *isdfs, struct dfs_cache_tgt_list *root_tl)
 {
 	int rc;
@@ -3685,7 +3386,6 @@
 
 static int connect_dfs_target(struct mount_ctx *mnt_ctx, const char *full_path,
 			      const char *ref_path, struct dfs_cache_tgt_iterator *tit)
->>>>>>> df0cc57e
 {
 	int rc;
 	struct dfs_info3_param ref = {};
@@ -3717,13 +3417,7 @@
 	return rc;
 }
 
-<<<<<<< HEAD
-/* Check if resolved targets can handle any DFS referrals */
-static int is_referral_server(const char *ref_path, struct cifs_sb_info *cifs_sb,
-			      struct cifs_tcon *tcon, bool *ref_server)
-=======
 static int connect_dfs_root(struct mount_ctx *mnt_ctx, struct dfs_cache_tgt_list *root_tl)
->>>>>>> df0cc57e
 {
 	int rc;
 	char *full_path;
@@ -3731,24 +3425,6 @@
 	struct smb3_fs_context *ctx = mnt_ctx->fs_ctx;
 	struct dfs_cache_tgt_iterator *tit;
 
-<<<<<<< HEAD
-	cifs_dbg(FYI, "%s: ref_path=%s\n", __func__, ref_path);
-
-	if (is_tcon_dfs(tcon)) {
-		*ref_server = true;
-	} else {
-		char *npath;
-
-		npath = dfs_cache_canonical_path(ref_path, cifs_sb->local_nls, cifs_remap(cifs_sb));
-		if (IS_ERR(npath))
-			return PTR_ERR(npath);
-
-		rc = dfs_cache_noreq_find(npath, &ref, NULL);
-		kfree(npath);
-		if (rc) {
-			cifs_dbg(VFS, "%s: dfs_cache_noreq_find: failed (rc=%d)\n", __func__, rc);
-			return rc;
-=======
 	/* Put initial connections as they might be shared with other mounts.  We need unique dfs
 	 * connections per mount to properly failover, so mount_get_dfs_conns() must be used from
 	 * now on.
@@ -3778,7 +3454,6 @@
 			if (!mnt_ctx->leaf_fullpath)
 				rc = -ENOMEM;
 			break;
->>>>>>> df0cc57e
 		}
 	}
 
@@ -3789,25 +3464,12 @@
 
 static int __follow_dfs_link(struct mount_ctx *mnt_ctx)
 {
-<<<<<<< HEAD
-	int rc = 0;
-	unsigned int xid;
-	struct TCP_Server_Info *server = NULL;
-	struct cifs_ses *ses = NULL, *root_ses = NULL;
-	struct cifs_tcon *tcon = NULL;
-	int count = 0;
-	uuid_t mount_id = {0};
-	char *ref_path = NULL, *full_path = NULL;
-	char *oldmnt = NULL;
-	bool ref_server = false;
-=======
 	int rc;
 	struct cifs_sb_info *cifs_sb = mnt_ctx->cifs_sb;
 	struct smb3_fs_context *ctx = mnt_ctx->fs_ctx;
 	char *full_path;
 	struct dfs_cache_tgt_list tl = DFS_CACHE_TGT_LIST_INIT(tl);
 	struct dfs_cache_tgt_iterator *tit;
->>>>>>> df0cc57e
 
 	full_path = build_unc_path_to_root(ctx, cifs_sb, true);
 	if (IS_ERR(full_path))
@@ -3822,50 +3484,6 @@
 		goto out;
 	}
 
-<<<<<<< HEAD
-	mount_put_conns(cifs_sb, xid, server, ses, tcon);
-	/*
-	 * Ignore error check here because we may failover to other targets from cached a
-	 * referral.
-	 */
-	(void)mount_get_dfs_conns(ctx, cifs_sb, &xid, &server, &ses, &tcon);
-
-	/* Get path of DFS root */
-	ref_path = build_unc_path_to_root(ctx, cifs_sb, false);
-	if (IS_ERR(ref_path)) {
-		rc = PTR_ERR(ref_path);
-		ref_path = NULL;
-		goto error;
-	}
-
-	uuid_gen(&mount_id);
-	set_root_ses(cifs_sb, &mount_id, ses, &root_ses);
-	do {
-		/* Save full path of last DFS path we used to resolve final target server */
-		kfree(full_path);
-		full_path = build_unc_path_to_root(ctx, cifs_sb, !!count);
-		if (IS_ERR(full_path)) {
-			rc = PTR_ERR(full_path);
-			full_path = NULL;
-			break;
-		}
-		/* Chase referral */
-		oldmnt = cifs_sb->ctx->mount_options;
-		rc = expand_dfs_referral(xid, root_ses, ctx, cifs_sb, ref_path + 1);
-		if (rc)
-			break;
-		/* Connect to new DFS target only if we were redirected */
-		if (oldmnt != cifs_sb->ctx->mount_options) {
-			mount_put_conns(cifs_sb, xid, server, ses, tcon);
-			rc = mount_get_dfs_conns(ctx, cifs_sb, &xid, &server, &ses, &tcon);
-		}
-		if (rc && !server && !ses) {
-			/* Failed to connect. Try to connect to other targets in the referral. */
-			rc = do_dfs_failover(ref_path + 1, full_path, cifs_sb, ctx, root_ses, &xid,
-					     &server, &ses, &tcon);
-		}
-		if (rc == -EACCES || rc == -EOPNOTSUPP || !server || !ses)
-=======
 	/* Get referral from dfs link */
 	rc = dfs_cache_find(mnt_ctx->xid, mnt_ctx->root_ses, cifs_sb->local_nls,
 			    cifs_remap(cifs_sb), mnt_ctx->leaf_fullpath + 1, NULL, &tl);
@@ -3914,21 +3532,11 @@
 	do {
 		rc = __follow_dfs_link(mnt_ctx);
 		if (!rc || rc != -EREMOTE)
->>>>>>> df0cc57e
 			break;
 	} while (rc = -ELOOP, ++num_links < MAX_NESTED_LINKS);
 
-<<<<<<< HEAD
-		/* Make sure that requests go through new root servers */
-		rc = is_referral_server(ref_path + 1, cifs_sb, tcon, &ref_server);
-		if (rc)
-			break;
-		if (ref_server)
-			set_root_ses(cifs_sb, &mount_id, ses, &root_ses);
-=======
 	return rc;
 }
->>>>>>> df0cc57e
 
 /* Set up DFS referral paths for failover */
 static void setup_server_referral_paths(struct mount_ctx *mnt_ctx)
@@ -3948,41 +3556,6 @@
 	struct dfs_cache_tgt_list tl = DFS_CACHE_TGT_LIST_INIT(tl);
 	bool isdfs;
 
-<<<<<<< HEAD
-	if (rc || !tcon || !ses)
-		goto error;
-
-	kfree(ref_path);
-	/*
-	 * Store DFS full path in both superblock and tree connect structures.
-	 *
-	 * For DFS root mounts, the prefix path (cifs_sb->prepath) is preserved during reconnect so
-	 * only the root path is set in cifs_sb->origin_fullpath and tcon->dfs_path. And for DFS
-	 * links, the prefix path is included in both and may be changed during reconnect.  See
-	 * cifs_tree_connect().
-	 */
-	ref_path = dfs_cache_canonical_path(full_path, cifs_sb->local_nls, cifs_remap(cifs_sb));
-	kfree(full_path);
-	full_path = NULL;
-
-	if (IS_ERR(ref_path)) {
-		rc = PTR_ERR(ref_path);
-		ref_path = NULL;
-		goto error;
-	}
-	cifs_sb->origin_fullpath = ref_path;
-
-	ref_path = kstrdup(cifs_sb->origin_fullpath, GFP_KERNEL);
-	if (!ref_path) {
-		rc = -ENOMEM;
-		goto error;
-	}
-	spin_lock(&cifs_tcp_ses_lock);
-	tcon->dfs_path = ref_path;
-	ref_path = NULL;
-	spin_unlock(&cifs_tcp_ses_lock);
-
-=======
 	rc = is_dfs_mount(&mnt_ctx, &isdfs, &tl);
 	if (rc)
 		goto error;
@@ -4003,7 +3576,6 @@
 		goto error;
 
 	setup_server_referral_paths(&mnt_ctx);
->>>>>>> df0cc57e
 	/*
 	 * After reconnecting to a different server, unique ids won't match anymore, so we disable
 	 * serverino. This prevents dentry revalidation to think the dentry are stale (ESTALE).
@@ -4017,11 +3589,7 @@
 	kfree(cifs_sb->prepath);
 	cifs_sb->prepath = ctx->prepath;
 	ctx->prepath = NULL;
-<<<<<<< HEAD
-	uuid_copy(&cifs_sb->dfs_mount_id, &mount_id);
-=======
 	uuid_copy(&cifs_sb->dfs_mount_id, &mnt_ctx.mount_id);
->>>>>>> df0cc57e
 
 out:
 	free_xid(mnt_ctx.xid);
@@ -4029,18 +3597,10 @@
 	return mount_setup_tlink(cifs_sb, mnt_ctx.ses, mnt_ctx.tcon);
 
 error:
-<<<<<<< HEAD
-	kfree(ref_path);
-	kfree(full_path);
-	kfree(cifs_sb->origin_fullpath);
-	dfs_cache_put_refsrv_sessions(&mount_id);
-	mount_put_conns(cifs_sb, xid, server, ses, tcon);
-=======
 	dfs_cache_put_refsrv_sessions(&mnt_ctx.mount_id);
 	kfree(mnt_ctx.origin_fullpath);
 	kfree(mnt_ctx.leaf_fullpath);
 	mount_put_conns(&mnt_ctx);
->>>>>>> df0cc57e
 	return rc;
 }
 #else
@@ -4234,10 +3794,6 @@
 	kfree(cifs_sb->prepath);
 #ifdef CONFIG_CIFS_DFS_UPCALL
 	dfs_cache_put_refsrv_sessions(&cifs_sb->dfs_mount_id);
-<<<<<<< HEAD
-	kfree(cifs_sb->origin_fullpath);
-=======
->>>>>>> df0cc57e
 #endif
 	call_rcu(&cifs_sb->rcu, delayed_free);
 }
@@ -4643,26 +4199,6 @@
 
 	extract_unc_hostname(server->hostname, &tcp_host, &tcp_host_len);
 
-<<<<<<< HEAD
-	/* If it is not dfs or there was no cached dfs referral, then reconnect to same share */
-	if (!tcon->dfs_path || dfs_cache_noreq_find(tcon->dfs_path + 1, &ref, &tl)) {
-		if (tcon->ipc) {
-			scnprintf(tree, MAX_TREE_SIZE, "\\\\%s\\IPC$", server->hostname);
-			rc = ops->tree_connect(xid, tcon->ses, tree, tcon, nlsc);
-		} else {
-			rc = ops->tree_connect(xid, tcon->ses, tcon->treeName, tcon, nlsc);
-		}
-		goto out;
-	}
-
-	isroot = ref.server_type == DFS_TYPE_ROOT;
-	free_dfs_info_param(&ref);
-
-	extract_unc_hostname(server->hostname, &tcp_host, &tcp_host_len);
-
-	for (it = dfs_cache_get_tgt_iterator(&tl); it; it = dfs_cache_get_next_tgt(&tl, it)) {
-		bool target_match;
-=======
 	tit = dfs_cache_get_tgt_iterator(tl);
 	if (!tit) {
 		rc = -ENOENT;
@@ -4673,7 +4209,6 @@
 	for (; tit; tit = dfs_cache_get_next_tgt(tl, tit)) {
 		const char *target = dfs_cache_get_tgt_name(tit);
 		struct dfs_cache_tgt_list ntl = DFS_CACHE_TGT_LIST_INIT(ntl);
->>>>>>> df0cc57e
 
 		kfree(share);
 		kfree(prefix);
