// SPDX-License-Identifier: GPL-2.0
/*
 * NVMe over Fabrics RDMA host code.
 * Copyright (c) 2015-2016 HGST, a Western Digital Company.
 */
#define pr_fmt(fmt) KBUILD_MODNAME ": " fmt
#include <linux/module.h>
#include <linux/init.h>
#include <linux/slab.h>
#include <rdma/mr_pool.h>
#include <linux/err.h>
#include <linux/string.h>
#include <linux/atomic.h>
#include <linux/blk-mq.h>
#include <linux/blk-mq-rdma.h>
#include <linux/types.h>
#include <linux/list.h>
#include <linux/mutex.h>
#include <linux/scatterlist.h>
#include <linux/nvme.h>
#include <asm/unaligned.h>

#include <rdma/ib_verbs.h>
#include <rdma/rdma_cm.h>
#include <linux/nvme-rdma.h>

#include "nvme.h"
#include "fabrics.h"


#define NVME_RDMA_CONNECT_TIMEOUT_MS	3000		/* 3 second */

#define NVME_RDMA_MAX_SEGMENTS		256

#define NVME_RDMA_MAX_INLINE_SEGMENTS	4

#define NVME_RDMA_DATA_SGL_SIZE \
	(sizeof(struct scatterlist) * NVME_INLINE_SG_CNT)
#define NVME_RDMA_METADATA_SGL_SIZE \
	(sizeof(struct scatterlist) * NVME_INLINE_METADATA_SG_CNT)

struct nvme_rdma_device {
	struct ib_device	*dev;
	struct ib_pd		*pd;
	struct kref		ref;
	struct list_head	entry;
	unsigned int		num_inline_segments;
};

struct nvme_rdma_qe {
	struct ib_cqe		cqe;
	void			*data;
	u64			dma;
};

struct nvme_rdma_sgl {
	int			nents;
	struct sg_table		sg_table;
};

struct nvme_rdma_queue;
struct nvme_rdma_request {
	struct nvme_request	req;
	struct ib_mr		*mr;
	struct nvme_rdma_qe	sqe;
	union nvme_result	result;
	__le16			status;
	refcount_t		ref;
	struct ib_sge		sge[1 + NVME_RDMA_MAX_INLINE_SEGMENTS];
	u32			num_sge;
	struct ib_reg_wr	reg_wr;
	struct ib_cqe		reg_cqe;
	struct nvme_rdma_queue  *queue;
	struct nvme_rdma_sgl	data_sgl;
	struct nvme_rdma_sgl	*metadata_sgl;
	bool			use_sig_mr;
};

enum nvme_rdma_queue_flags {
	NVME_RDMA_Q_ALLOCATED		= 0,
	NVME_RDMA_Q_LIVE		= 1,
	NVME_RDMA_Q_TR_READY		= 2,
};

struct nvme_rdma_queue {
	struct nvme_rdma_qe	*rsp_ring;
	int			queue_size;
	size_t			cmnd_capsule_len;
	struct nvme_rdma_ctrl	*ctrl;
	struct nvme_rdma_device	*device;
	struct ib_cq		*ib_cq;
	struct ib_qp		*qp;

	unsigned long		flags;
	struct rdma_cm_id	*cm_id;
	int			cm_error;
	struct completion	cm_done;
	bool			pi_support;
	int			cq_size;
};

struct nvme_rdma_ctrl {
	/* read only in the hot path */
	struct nvme_rdma_queue	*queues;

	/* other member variables */
	struct blk_mq_tag_set	tag_set;
	struct work_struct	err_work;

	struct nvme_rdma_qe	async_event_sqe;

	struct delayed_work	reconnect_work;

	struct list_head	list;

	struct blk_mq_tag_set	admin_tag_set;
	struct nvme_rdma_device	*device;

	u32			max_fr_pages;

	struct sockaddr_storage addr;
	struct sockaddr_storage src_addr;

	struct nvme_ctrl	ctrl;
	bool			use_inline_data;
	u32			io_queues[HCTX_MAX_TYPES];
};

static inline struct nvme_rdma_ctrl *to_rdma_ctrl(struct nvme_ctrl *ctrl)
{
	return container_of(ctrl, struct nvme_rdma_ctrl, ctrl);
}

static LIST_HEAD(device_list);
static DEFINE_MUTEX(device_list_mutex);

static LIST_HEAD(nvme_rdma_ctrl_list);
static DEFINE_MUTEX(nvme_rdma_ctrl_mutex);

/*
 * Disabling this option makes small I/O goes faster, but is fundamentally
 * unsafe.  With it turned off we will have to register a global rkey that
 * allows read and write access to all physical memory.
 */
static bool register_always = true;
module_param(register_always, bool, 0444);
MODULE_PARM_DESC(register_always,
	 "Use memory registration even for contiguous memory regions");

static int nvme_rdma_cm_handler(struct rdma_cm_id *cm_id,
		struct rdma_cm_event *event);
static void nvme_rdma_recv_done(struct ib_cq *cq, struct ib_wc *wc);
static void nvme_rdma_complete_rq(struct request *rq);

static const struct blk_mq_ops nvme_rdma_mq_ops;
static const struct blk_mq_ops nvme_rdma_admin_mq_ops;

static inline int nvme_rdma_queue_idx(struct nvme_rdma_queue *queue)
{
	return queue - queue->ctrl->queues;
}

static bool nvme_rdma_poll_queue(struct nvme_rdma_queue *queue)
{
	return nvme_rdma_queue_idx(queue) >
		queue->ctrl->io_queues[HCTX_TYPE_DEFAULT] +
		queue->ctrl->io_queues[HCTX_TYPE_READ];
}

static inline size_t nvme_rdma_inline_data_size(struct nvme_rdma_queue *queue)
{
	return queue->cmnd_capsule_len - sizeof(struct nvme_command);
}

static void nvme_rdma_free_qe(struct ib_device *ibdev, struct nvme_rdma_qe *qe,
		size_t capsule_size, enum dma_data_direction dir)
{
	ib_dma_unmap_single(ibdev, qe->dma, capsule_size, dir);
	kfree(qe->data);
}

static int nvme_rdma_alloc_qe(struct ib_device *ibdev, struct nvme_rdma_qe *qe,
		size_t capsule_size, enum dma_data_direction dir)
{
	qe->data = kzalloc(capsule_size, GFP_KERNEL);
	if (!qe->data)
		return -ENOMEM;

	qe->dma = ib_dma_map_single(ibdev, qe->data, capsule_size, dir);
	if (ib_dma_mapping_error(ibdev, qe->dma)) {
		kfree(qe->data);
		qe->data = NULL;
		return -ENOMEM;
	}

	return 0;
}

static void nvme_rdma_free_ring(struct ib_device *ibdev,
		struct nvme_rdma_qe *ring, size_t ib_queue_size,
		size_t capsule_size, enum dma_data_direction dir)
{
	int i;

	for (i = 0; i < ib_queue_size; i++)
		nvme_rdma_free_qe(ibdev, &ring[i], capsule_size, dir);
	kfree(ring);
}

static struct nvme_rdma_qe *nvme_rdma_alloc_ring(struct ib_device *ibdev,
		size_t ib_queue_size, size_t capsule_size,
		enum dma_data_direction dir)
{
	struct nvme_rdma_qe *ring;
	int i;

	ring = kcalloc(ib_queue_size, sizeof(struct nvme_rdma_qe), GFP_KERNEL);
	if (!ring)
		return NULL;

	/*
	 * Bind the CQEs (post recv buffers) DMA mapping to the RDMA queue
	 * lifetime. It's safe, since any chage in the underlying RDMA device
	 * will issue error recovery and queue re-creation.
	 */
	for (i = 0; i < ib_queue_size; i++) {
		if (nvme_rdma_alloc_qe(ibdev, &ring[i], capsule_size, dir))
			goto out_free_ring;
	}

	return ring;

out_free_ring:
	nvme_rdma_free_ring(ibdev, ring, i, capsule_size, dir);
	return NULL;
}

static void nvme_rdma_qp_event(struct ib_event *event, void *context)
{
	pr_debug("QP event %s (%d)\n",
		 ib_event_msg(event->event), event->event);

}

static int nvme_rdma_wait_for_cm(struct nvme_rdma_queue *queue)
{
	int ret;

	ret = wait_for_completion_interruptible_timeout(&queue->cm_done,
			msecs_to_jiffies(NVME_RDMA_CONNECT_TIMEOUT_MS) + 1);
	if (ret < 0)
		return ret;
	if (ret == 0)
		return -ETIMEDOUT;
	WARN_ON_ONCE(queue->cm_error > 0);
	return queue->cm_error;
}

static int nvme_rdma_create_qp(struct nvme_rdma_queue *queue, const int factor)
{
	struct nvme_rdma_device *dev = queue->device;
	struct ib_qp_init_attr init_attr;
	int ret;

	memset(&init_attr, 0, sizeof(init_attr));
	init_attr.event_handler = nvme_rdma_qp_event;
	/* +1 for drain */
	init_attr.cap.max_send_wr = factor * queue->queue_size + 1;
	/* +1 for drain */
	init_attr.cap.max_recv_wr = queue->queue_size + 1;
	init_attr.cap.max_recv_sge = 1;
	init_attr.cap.max_send_sge = 1 + dev->num_inline_segments;
	init_attr.sq_sig_type = IB_SIGNAL_REQ_WR;
	init_attr.qp_type = IB_QPT_RC;
	init_attr.send_cq = queue->ib_cq;
	init_attr.recv_cq = queue->ib_cq;
	if (queue->pi_support)
		init_attr.create_flags |= IB_QP_CREATE_INTEGRITY_EN;
	init_attr.qp_context = queue;

	ret = rdma_create_qp(queue->cm_id, dev->pd, &init_attr);

	queue->qp = queue->cm_id->qp;
	return ret;
}

static void nvme_rdma_exit_request(struct blk_mq_tag_set *set,
		struct request *rq, unsigned int hctx_idx)
{
	struct nvme_rdma_request *req = blk_mq_rq_to_pdu(rq);

	kfree(req->sqe.data);
}

static int nvme_rdma_init_request(struct blk_mq_tag_set *set,
		struct request *rq, unsigned int hctx_idx,
		unsigned int numa_node)
{
	struct nvme_rdma_ctrl *ctrl = set->driver_data;
	struct nvme_rdma_request *req = blk_mq_rq_to_pdu(rq);
	int queue_idx = (set == &ctrl->tag_set) ? hctx_idx + 1 : 0;
	struct nvme_rdma_queue *queue = &ctrl->queues[queue_idx];

	nvme_req(rq)->ctrl = &ctrl->ctrl;
	req->sqe.data = kzalloc(sizeof(struct nvme_command), GFP_KERNEL);
	if (!req->sqe.data)
		return -ENOMEM;

	/* metadata nvme_rdma_sgl struct is located after command's data SGL */
	if (queue->pi_support)
		req->metadata_sgl = (void *)nvme_req(rq) +
			sizeof(struct nvme_rdma_request) +
			NVME_RDMA_DATA_SGL_SIZE;

	req->queue = queue;

	return 0;
}

static int nvme_rdma_init_hctx(struct blk_mq_hw_ctx *hctx, void *data,
		unsigned int hctx_idx)
{
	struct nvme_rdma_ctrl *ctrl = data;
	struct nvme_rdma_queue *queue = &ctrl->queues[hctx_idx + 1];

	BUG_ON(hctx_idx >= ctrl->ctrl.queue_count);

	hctx->driver_data = queue;
	return 0;
}

static int nvme_rdma_init_admin_hctx(struct blk_mq_hw_ctx *hctx, void *data,
		unsigned int hctx_idx)
{
	struct nvme_rdma_ctrl *ctrl = data;
	struct nvme_rdma_queue *queue = &ctrl->queues[0];

	BUG_ON(hctx_idx != 0);

	hctx->driver_data = queue;
	return 0;
}

static void nvme_rdma_free_dev(struct kref *ref)
{
	struct nvme_rdma_device *ndev =
		container_of(ref, struct nvme_rdma_device, ref);

	mutex_lock(&device_list_mutex);
	list_del(&ndev->entry);
	mutex_unlock(&device_list_mutex);

	ib_dealloc_pd(ndev->pd);
	kfree(ndev);
}

static void nvme_rdma_dev_put(struct nvme_rdma_device *dev)
{
	kref_put(&dev->ref, nvme_rdma_free_dev);
}

static int nvme_rdma_dev_get(struct nvme_rdma_device *dev)
{
	return kref_get_unless_zero(&dev->ref);
}

static struct nvme_rdma_device *
nvme_rdma_find_get_device(struct rdma_cm_id *cm_id)
{
	struct nvme_rdma_device *ndev;

	mutex_lock(&device_list_mutex);
	list_for_each_entry(ndev, &device_list, entry) {
		if (ndev->dev->node_guid == cm_id->device->node_guid &&
		    nvme_rdma_dev_get(ndev))
			goto out_unlock;
	}

	ndev = kzalloc(sizeof(*ndev), GFP_KERNEL);
	if (!ndev)
		goto out_err;

	ndev->dev = cm_id->device;
	kref_init(&ndev->ref);

	ndev->pd = ib_alloc_pd(ndev->dev,
		register_always ? 0 : IB_PD_UNSAFE_GLOBAL_RKEY);
	if (IS_ERR(ndev->pd))
		goto out_free_dev;

	if (!(ndev->dev->attrs.device_cap_flags &
	      IB_DEVICE_MEM_MGT_EXTENSIONS)) {
		dev_err(&ndev->dev->dev,
			"Memory registrations not supported.\n");
		goto out_free_pd;
	}

	ndev->num_inline_segments = min(NVME_RDMA_MAX_INLINE_SEGMENTS,
					ndev->dev->attrs.max_send_sge - 1);
	list_add(&ndev->entry, &device_list);
out_unlock:
	mutex_unlock(&device_list_mutex);
	return ndev;

out_free_pd:
	ib_dealloc_pd(ndev->pd);
out_free_dev:
	kfree(ndev);
out_err:
	mutex_unlock(&device_list_mutex);
	return NULL;
}

static void nvme_rdma_free_cq(struct nvme_rdma_queue *queue)
{
	if (nvme_rdma_poll_queue(queue))
		ib_free_cq(queue->ib_cq);
	else
		ib_cq_pool_put(queue->ib_cq, queue->cq_size);
}

static void nvme_rdma_destroy_queue_ib(struct nvme_rdma_queue *queue)
{
	struct nvme_rdma_device *dev;
	struct ib_device *ibdev;

	if (!test_and_clear_bit(NVME_RDMA_Q_TR_READY, &queue->flags))
		return;

	dev = queue->device;
	ibdev = dev->dev;

	if (queue->pi_support)
		ib_mr_pool_destroy(queue->qp, &queue->qp->sig_mrs);
	ib_mr_pool_destroy(queue->qp, &queue->qp->rdma_mrs);

	/*
	 * The cm_id object might have been destroyed during RDMA connection
	 * establishment error flow to avoid getting other cma events, thus
	 * the destruction of the QP shouldn't use rdma_cm API.
	 */
	ib_destroy_qp(queue->qp);
	nvme_rdma_free_cq(queue);

	nvme_rdma_free_ring(ibdev, queue->rsp_ring, queue->queue_size,
			sizeof(struct nvme_completion), DMA_FROM_DEVICE);

	nvme_rdma_dev_put(dev);
}

static int nvme_rdma_get_max_fr_pages(struct ib_device *ibdev, bool pi_support)
{
	u32 max_page_list_len;

	if (pi_support)
		max_page_list_len = ibdev->attrs.max_pi_fast_reg_page_list_len;
	else
		max_page_list_len = ibdev->attrs.max_fast_reg_page_list_len;

	return min_t(u32, NVME_RDMA_MAX_SEGMENTS, max_page_list_len - 1);
}

static int nvme_rdma_create_cq(struct ib_device *ibdev,
		struct nvme_rdma_queue *queue)
{
	int ret, comp_vector, idx = nvme_rdma_queue_idx(queue);
	enum ib_poll_context poll_ctx;

	/*
	 * Spread I/O queues completion vectors according their queue index.
	 * Admin queues can always go on completion vector 0.
	 */
	comp_vector = (idx == 0 ? idx : idx - 1) % ibdev->num_comp_vectors;

	/* Polling queues need direct cq polling context */
	if (nvme_rdma_poll_queue(queue)) {
		poll_ctx = IB_POLL_DIRECT;
		queue->ib_cq = ib_alloc_cq(ibdev, queue, queue->cq_size,
					   comp_vector, poll_ctx);
	} else {
		poll_ctx = IB_POLL_SOFTIRQ;
		queue->ib_cq = ib_cq_pool_get(ibdev, queue->cq_size,
					      comp_vector, poll_ctx);
	}

	if (IS_ERR(queue->ib_cq)) {
		ret = PTR_ERR(queue->ib_cq);
		return ret;
	}

	return 0;
}

static int nvme_rdma_create_queue_ib(struct nvme_rdma_queue *queue)
{
	struct ib_device *ibdev;
	const int send_wr_factor = 3;			/* MR, SEND, INV */
	const int cq_factor = send_wr_factor + 1;	/* + RECV */
	int ret, pages_per_mr;

	queue->device = nvme_rdma_find_get_device(queue->cm_id);
	if (!queue->device) {
		dev_err(queue->cm_id->device->dev.parent,
			"no client data found!\n");
		return -ECONNREFUSED;
	}
	ibdev = queue->device->dev;

<<<<<<< HEAD
	/*
	 * Spread I/O queues completion vectors according their queue index.
	 * Admin queues can always go on completion vector 0.
	 */
	comp_vector = (idx == 0 ? idx : idx - 1) % ibdev->num_comp_vectors;

	/* Polling queues need direct cq polling context */
	if (nvme_rdma_poll_queue(queue))
		poll_ctx = IB_POLL_DIRECT;
	else
		poll_ctx = IB_POLL_SOFTIRQ;

=======
>>>>>>> f59589fc
	/* +1 for ib_stop_cq */
	queue->cq_size = cq_factor * queue->queue_size + 1;

	ret = nvme_rdma_create_cq(ibdev, queue);
	if (ret)
		goto out_put_dev;

	ret = nvme_rdma_create_qp(queue, send_wr_factor);
	if (ret)
		goto out_destroy_ib_cq;

	queue->rsp_ring = nvme_rdma_alloc_ring(ibdev, queue->queue_size,
			sizeof(struct nvme_completion), DMA_FROM_DEVICE);
	if (!queue->rsp_ring) {
		ret = -ENOMEM;
		goto out_destroy_qp;
	}

	/*
	 * Currently we don't use SG_GAPS MR's so if the first entry is
	 * misaligned we'll end up using two entries for a single data page,
	 * so one additional entry is required.
	 */
	pages_per_mr = nvme_rdma_get_max_fr_pages(ibdev, queue->pi_support) + 1;
	ret = ib_mr_pool_init(queue->qp, &queue->qp->rdma_mrs,
			      queue->queue_size,
			      IB_MR_TYPE_MEM_REG,
			      pages_per_mr, 0);
	if (ret) {
		dev_err(queue->ctrl->ctrl.device,
			"failed to initialize MR pool sized %d for QID %d\n",
			queue->queue_size, nvme_rdma_queue_idx(queue));
		goto out_destroy_ring;
	}

	if (queue->pi_support) {
		ret = ib_mr_pool_init(queue->qp, &queue->qp->sig_mrs,
				      queue->queue_size, IB_MR_TYPE_INTEGRITY,
				      pages_per_mr, pages_per_mr);
		if (ret) {
			dev_err(queue->ctrl->ctrl.device,
				"failed to initialize PI MR pool sized %d for QID %d\n",
				queue->queue_size, nvme_rdma_queue_idx(queue));
			goto out_destroy_mr_pool;
		}
	}

	set_bit(NVME_RDMA_Q_TR_READY, &queue->flags);

	return 0;

out_destroy_mr_pool:
	ib_mr_pool_destroy(queue->qp, &queue->qp->rdma_mrs);
out_destroy_ring:
	nvme_rdma_free_ring(ibdev, queue->rsp_ring, queue->queue_size,
			    sizeof(struct nvme_completion), DMA_FROM_DEVICE);
out_destroy_qp:
	rdma_destroy_qp(queue->cm_id);
out_destroy_ib_cq:
	nvme_rdma_free_cq(queue);
out_put_dev:
	nvme_rdma_dev_put(queue->device);
	return ret;
}

static int nvme_rdma_alloc_queue(struct nvme_rdma_ctrl *ctrl,
		int idx, size_t queue_size)
{
	struct nvme_rdma_queue *queue;
	struct sockaddr *src_addr = NULL;
	int ret;

	queue = &ctrl->queues[idx];
	queue->ctrl = ctrl;
	if (idx && ctrl->ctrl.max_integrity_segments)
		queue->pi_support = true;
	else
		queue->pi_support = false;
	init_completion(&queue->cm_done);

	if (idx > 0)
		queue->cmnd_capsule_len = ctrl->ctrl.ioccsz * 16;
	else
		queue->cmnd_capsule_len = sizeof(struct nvme_command);

	queue->queue_size = queue_size;

	queue->cm_id = rdma_create_id(&init_net, nvme_rdma_cm_handler, queue,
			RDMA_PS_TCP, IB_QPT_RC);
	if (IS_ERR(queue->cm_id)) {
		dev_info(ctrl->ctrl.device,
			"failed to create CM ID: %ld\n", PTR_ERR(queue->cm_id));
		return PTR_ERR(queue->cm_id);
	}

	if (ctrl->ctrl.opts->mask & NVMF_OPT_HOST_TRADDR)
		src_addr = (struct sockaddr *)&ctrl->src_addr;

	queue->cm_error = -ETIMEDOUT;
	ret = rdma_resolve_addr(queue->cm_id, src_addr,
			(struct sockaddr *)&ctrl->addr,
			NVME_RDMA_CONNECT_TIMEOUT_MS);
	if (ret) {
		dev_info(ctrl->ctrl.device,
			"rdma_resolve_addr failed (%d).\n", ret);
		goto out_destroy_cm_id;
	}

	ret = nvme_rdma_wait_for_cm(queue);
	if (ret) {
		dev_info(ctrl->ctrl.device,
			"rdma connection establishment failed (%d)\n", ret);
		goto out_destroy_cm_id;
	}

	set_bit(NVME_RDMA_Q_ALLOCATED, &queue->flags);

	return 0;

out_destroy_cm_id:
	rdma_destroy_id(queue->cm_id);
	nvme_rdma_destroy_queue_ib(queue);
	return ret;
}

static void __nvme_rdma_stop_queue(struct nvme_rdma_queue *queue)
{
	rdma_disconnect(queue->cm_id);
	ib_drain_qp(queue->qp);
}

static void nvme_rdma_stop_queue(struct nvme_rdma_queue *queue)
{
	if (!test_and_clear_bit(NVME_RDMA_Q_LIVE, &queue->flags))
		return;
	__nvme_rdma_stop_queue(queue);
}

static void nvme_rdma_free_queue(struct nvme_rdma_queue *queue)
{
	if (!test_and_clear_bit(NVME_RDMA_Q_ALLOCATED, &queue->flags))
		return;

	nvme_rdma_destroy_queue_ib(queue);
	rdma_destroy_id(queue->cm_id);
}

static void nvme_rdma_free_io_queues(struct nvme_rdma_ctrl *ctrl)
{
	int i;

	for (i = 1; i < ctrl->ctrl.queue_count; i++)
		nvme_rdma_free_queue(&ctrl->queues[i]);
}

static void nvme_rdma_stop_io_queues(struct nvme_rdma_ctrl *ctrl)
{
	int i;

	for (i = 1; i < ctrl->ctrl.queue_count; i++)
		nvme_rdma_stop_queue(&ctrl->queues[i]);
}

static int nvme_rdma_start_queue(struct nvme_rdma_ctrl *ctrl, int idx)
{
	struct nvme_rdma_queue *queue = &ctrl->queues[idx];
	bool poll = nvme_rdma_poll_queue(queue);
	int ret;

	if (idx)
		ret = nvmf_connect_io_queue(&ctrl->ctrl, idx, poll);
	else
		ret = nvmf_connect_admin_queue(&ctrl->ctrl);

	if (!ret) {
		set_bit(NVME_RDMA_Q_LIVE, &queue->flags);
	} else {
		if (test_bit(NVME_RDMA_Q_ALLOCATED, &queue->flags))
			__nvme_rdma_stop_queue(queue);
		dev_info(ctrl->ctrl.device,
			"failed to connect queue: %d ret=%d\n", idx, ret);
	}
	return ret;
}

static int nvme_rdma_start_io_queues(struct nvme_rdma_ctrl *ctrl)
{
	int i, ret = 0;

	for (i = 1; i < ctrl->ctrl.queue_count; i++) {
		ret = nvme_rdma_start_queue(ctrl, i);
		if (ret)
			goto out_stop_queues;
	}

	return 0;

out_stop_queues:
	for (i--; i >= 1; i--)
		nvme_rdma_stop_queue(&ctrl->queues[i]);
	return ret;
}

static int nvme_rdma_alloc_io_queues(struct nvme_rdma_ctrl *ctrl)
{
	struct nvmf_ctrl_options *opts = ctrl->ctrl.opts;
	struct ib_device *ibdev = ctrl->device->dev;
	unsigned int nr_io_queues, nr_default_queues;
	unsigned int nr_read_queues, nr_poll_queues;
	int i, ret;

	nr_read_queues = min_t(unsigned int, ibdev->num_comp_vectors,
				min(opts->nr_io_queues, num_online_cpus()));
	nr_default_queues =  min_t(unsigned int, ibdev->num_comp_vectors,
				min(opts->nr_write_queues, num_online_cpus()));
	nr_poll_queues = min(opts->nr_poll_queues, num_online_cpus());
	nr_io_queues = nr_read_queues + nr_default_queues + nr_poll_queues;

	ret = nvme_set_queue_count(&ctrl->ctrl, &nr_io_queues);
	if (ret)
		return ret;

	ctrl->ctrl.queue_count = nr_io_queues + 1;
	if (ctrl->ctrl.queue_count < 2)
		return 0;

	dev_info(ctrl->ctrl.device,
		"creating %d I/O queues.\n", nr_io_queues);

	if (opts->nr_write_queues && nr_read_queues < nr_io_queues) {
		/*
		 * separate read/write queues
		 * hand out dedicated default queues only after we have
		 * sufficient read queues.
		 */
		ctrl->io_queues[HCTX_TYPE_READ] = nr_read_queues;
		nr_io_queues -= ctrl->io_queues[HCTX_TYPE_READ];
		ctrl->io_queues[HCTX_TYPE_DEFAULT] =
			min(nr_default_queues, nr_io_queues);
		nr_io_queues -= ctrl->io_queues[HCTX_TYPE_DEFAULT];
	} else {
		/*
		 * shared read/write queues
		 * either no write queues were requested, or we don't have
		 * sufficient queue count to have dedicated default queues.
		 */
		ctrl->io_queues[HCTX_TYPE_DEFAULT] =
			min(nr_read_queues, nr_io_queues);
		nr_io_queues -= ctrl->io_queues[HCTX_TYPE_DEFAULT];
	}

	if (opts->nr_poll_queues && nr_io_queues) {
		/* map dedicated poll queues only if we have queues left */
		ctrl->io_queues[HCTX_TYPE_POLL] =
			min(nr_poll_queues, nr_io_queues);
	}

	for (i = 1; i < ctrl->ctrl.queue_count; i++) {
		ret = nvme_rdma_alloc_queue(ctrl, i,
				ctrl->ctrl.sqsize + 1);
		if (ret)
			goto out_free_queues;
	}

	return 0;

out_free_queues:
	for (i--; i >= 1; i--)
		nvme_rdma_free_queue(&ctrl->queues[i]);

	return ret;
}

static struct blk_mq_tag_set *nvme_rdma_alloc_tagset(struct nvme_ctrl *nctrl,
		bool admin)
{
	struct nvme_rdma_ctrl *ctrl = to_rdma_ctrl(nctrl);
	struct blk_mq_tag_set *set;
	int ret;

	if (admin) {
		set = &ctrl->admin_tag_set;
		memset(set, 0, sizeof(*set));
		set->ops = &nvme_rdma_admin_mq_ops;
		set->queue_depth = NVME_AQ_MQ_TAG_DEPTH;
		set->reserved_tags = 2; /* connect + keep-alive */
		set->numa_node = nctrl->numa_node;
		set->cmd_size = sizeof(struct nvme_rdma_request) +
				NVME_RDMA_DATA_SGL_SIZE;
		set->driver_data = ctrl;
		set->nr_hw_queues = 1;
		set->timeout = ADMIN_TIMEOUT;
		set->flags = BLK_MQ_F_NO_SCHED;
	} else {
		set = &ctrl->tag_set;
		memset(set, 0, sizeof(*set));
		set->ops = &nvme_rdma_mq_ops;
		set->queue_depth = nctrl->sqsize + 1;
		set->reserved_tags = 1; /* fabric connect */
		set->numa_node = nctrl->numa_node;
		set->flags = BLK_MQ_F_SHOULD_MERGE;
		set->cmd_size = sizeof(struct nvme_rdma_request) +
				NVME_RDMA_DATA_SGL_SIZE;
		if (nctrl->max_integrity_segments)
			set->cmd_size += sizeof(struct nvme_rdma_sgl) +
					 NVME_RDMA_METADATA_SGL_SIZE;
		set->driver_data = ctrl;
		set->nr_hw_queues = nctrl->queue_count - 1;
		set->timeout = NVME_IO_TIMEOUT;
		set->nr_maps = nctrl->opts->nr_poll_queues ? HCTX_MAX_TYPES : 2;
	}

	ret = blk_mq_alloc_tag_set(set);
	if (ret)
		return ERR_PTR(ret);

	return set;
}

static void nvme_rdma_destroy_admin_queue(struct nvme_rdma_ctrl *ctrl,
		bool remove)
{
	if (remove) {
		blk_cleanup_queue(ctrl->ctrl.admin_q);
		blk_cleanup_queue(ctrl->ctrl.fabrics_q);
		blk_mq_free_tag_set(ctrl->ctrl.admin_tagset);
	}
	if (ctrl->async_event_sqe.data) {
		nvme_rdma_free_qe(ctrl->device->dev, &ctrl->async_event_sqe,
				sizeof(struct nvme_command), DMA_TO_DEVICE);
		ctrl->async_event_sqe.data = NULL;
	}
	nvme_rdma_free_queue(&ctrl->queues[0]);
}

static int nvme_rdma_configure_admin_queue(struct nvme_rdma_ctrl *ctrl,
		bool new)
{
	bool pi_capable = false;
	int error;

	error = nvme_rdma_alloc_queue(ctrl, 0, NVME_AQ_DEPTH);
	if (error)
		return error;

	ctrl->device = ctrl->queues[0].device;
	ctrl->ctrl.numa_node = dev_to_node(ctrl->device->dev->dma_device);

	/* T10-PI support */
	if (ctrl->device->dev->attrs.device_cap_flags &
	    IB_DEVICE_INTEGRITY_HANDOVER)
		pi_capable = true;

	ctrl->max_fr_pages = nvme_rdma_get_max_fr_pages(ctrl->device->dev,
							pi_capable);

	/*
	 * Bind the async event SQE DMA mapping to the admin queue lifetime.
	 * It's safe, since any chage in the underlying RDMA device will issue
	 * error recovery and queue re-creation.
	 */
	error = nvme_rdma_alloc_qe(ctrl->device->dev, &ctrl->async_event_sqe,
			sizeof(struct nvme_command), DMA_TO_DEVICE);
	if (error)
		goto out_free_queue;

	if (new) {
		ctrl->ctrl.admin_tagset = nvme_rdma_alloc_tagset(&ctrl->ctrl, true);
		if (IS_ERR(ctrl->ctrl.admin_tagset)) {
			error = PTR_ERR(ctrl->ctrl.admin_tagset);
			goto out_free_async_qe;
		}

		ctrl->ctrl.fabrics_q = blk_mq_init_queue(&ctrl->admin_tag_set);
		if (IS_ERR(ctrl->ctrl.fabrics_q)) {
			error = PTR_ERR(ctrl->ctrl.fabrics_q);
			goto out_free_tagset;
		}

		ctrl->ctrl.admin_q = blk_mq_init_queue(&ctrl->admin_tag_set);
		if (IS_ERR(ctrl->ctrl.admin_q)) {
			error = PTR_ERR(ctrl->ctrl.admin_q);
			goto out_cleanup_fabrics_q;
		}
	}

	error = nvme_rdma_start_queue(ctrl, 0);
	if (error)
		goto out_cleanup_queue;

	error = nvme_enable_ctrl(&ctrl->ctrl);
	if (error)
		goto out_stop_queue;

	ctrl->ctrl.max_segments = ctrl->max_fr_pages;
	ctrl->ctrl.max_hw_sectors = ctrl->max_fr_pages << (ilog2(SZ_4K) - 9);
	if (pi_capable)
		ctrl->ctrl.max_integrity_segments = ctrl->max_fr_pages;
	else
		ctrl->ctrl.max_integrity_segments = 0;

	blk_mq_unquiesce_queue(ctrl->ctrl.admin_q);

	error = nvme_init_identify(&ctrl->ctrl);
	if (error)
		goto out_stop_queue;

	return 0;

out_stop_queue:
	nvme_rdma_stop_queue(&ctrl->queues[0]);
out_cleanup_queue:
	if (new)
		blk_cleanup_queue(ctrl->ctrl.admin_q);
out_cleanup_fabrics_q:
	if (new)
		blk_cleanup_queue(ctrl->ctrl.fabrics_q);
out_free_tagset:
	if (new)
		blk_mq_free_tag_set(ctrl->ctrl.admin_tagset);
out_free_async_qe:
	if (ctrl->async_event_sqe.data) {
		nvme_rdma_free_qe(ctrl->device->dev, &ctrl->async_event_sqe,
			sizeof(struct nvme_command), DMA_TO_DEVICE);
		ctrl->async_event_sqe.data = NULL;
	}
out_free_queue:
	nvme_rdma_free_queue(&ctrl->queues[0]);
	return error;
}

static void nvme_rdma_destroy_io_queues(struct nvme_rdma_ctrl *ctrl,
		bool remove)
{
	if (remove) {
		blk_cleanup_queue(ctrl->ctrl.connect_q);
		blk_mq_free_tag_set(ctrl->ctrl.tagset);
	}
	nvme_rdma_free_io_queues(ctrl);
}

static int nvme_rdma_configure_io_queues(struct nvme_rdma_ctrl *ctrl, bool new)
{
	int ret;

	ret = nvme_rdma_alloc_io_queues(ctrl);
	if (ret)
		return ret;

	if (new) {
		ctrl->ctrl.tagset = nvme_rdma_alloc_tagset(&ctrl->ctrl, false);
		if (IS_ERR(ctrl->ctrl.tagset)) {
			ret = PTR_ERR(ctrl->ctrl.tagset);
			goto out_free_io_queues;
		}

		ctrl->ctrl.connect_q = blk_mq_init_queue(&ctrl->tag_set);
		if (IS_ERR(ctrl->ctrl.connect_q)) {
			ret = PTR_ERR(ctrl->ctrl.connect_q);
			goto out_free_tag_set;
		}
	}

	ret = nvme_rdma_start_io_queues(ctrl);
	if (ret)
		goto out_cleanup_connect_q;

	if (!new) {
		nvme_start_queues(&ctrl->ctrl);
		nvme_wait_freeze(&ctrl->ctrl);
		blk_mq_update_nr_hw_queues(ctrl->ctrl.tagset,
			ctrl->ctrl.queue_count - 1);
		nvme_unfreeze(&ctrl->ctrl);
	}

	return 0;

out_cleanup_connect_q:
	if (new)
		blk_cleanup_queue(ctrl->ctrl.connect_q);
out_free_tag_set:
	if (new)
		blk_mq_free_tag_set(ctrl->ctrl.tagset);
out_free_io_queues:
	nvme_rdma_free_io_queues(ctrl);
	return ret;
}

static void nvme_rdma_teardown_admin_queue(struct nvme_rdma_ctrl *ctrl,
		bool remove)
{
	blk_mq_quiesce_queue(ctrl->ctrl.admin_q);
	nvme_rdma_stop_queue(&ctrl->queues[0]);
	if (ctrl->ctrl.admin_tagset) {
		blk_mq_tagset_busy_iter(ctrl->ctrl.admin_tagset,
			nvme_cancel_request, &ctrl->ctrl);
		blk_mq_tagset_wait_completed_request(ctrl->ctrl.admin_tagset);
	}
	if (remove)
		blk_mq_unquiesce_queue(ctrl->ctrl.admin_q);
	nvme_rdma_destroy_admin_queue(ctrl, remove);
}

static void nvme_rdma_teardown_io_queues(struct nvme_rdma_ctrl *ctrl,
		bool remove)
{
	if (ctrl->ctrl.queue_count > 1) {
		nvme_start_freeze(&ctrl->ctrl);
		nvme_stop_queues(&ctrl->ctrl);
		nvme_rdma_stop_io_queues(ctrl);
		if (ctrl->ctrl.tagset) {
			blk_mq_tagset_busy_iter(ctrl->ctrl.tagset,
				nvme_cancel_request, &ctrl->ctrl);
			blk_mq_tagset_wait_completed_request(ctrl->ctrl.tagset);
		}
		if (remove)
			nvme_start_queues(&ctrl->ctrl);
		nvme_rdma_destroy_io_queues(ctrl, remove);
	}
}

static void nvme_rdma_free_ctrl(struct nvme_ctrl *nctrl)
{
	struct nvme_rdma_ctrl *ctrl = to_rdma_ctrl(nctrl);

	if (list_empty(&ctrl->list))
		goto free_ctrl;

	mutex_lock(&nvme_rdma_ctrl_mutex);
	list_del(&ctrl->list);
	mutex_unlock(&nvme_rdma_ctrl_mutex);

	nvmf_free_options(nctrl->opts);
free_ctrl:
	kfree(ctrl->queues);
	kfree(ctrl);
}

static void nvme_rdma_reconnect_or_remove(struct nvme_rdma_ctrl *ctrl)
{
	/* If we are resetting/deleting then do nothing */
	if (ctrl->ctrl.state != NVME_CTRL_CONNECTING) {
		WARN_ON_ONCE(ctrl->ctrl.state == NVME_CTRL_NEW ||
			ctrl->ctrl.state == NVME_CTRL_LIVE);
		return;
	}

	if (nvmf_should_reconnect(&ctrl->ctrl)) {
		dev_info(ctrl->ctrl.device, "Reconnecting in %d seconds...\n",
			ctrl->ctrl.opts->reconnect_delay);
		queue_delayed_work(nvme_wq, &ctrl->reconnect_work,
				ctrl->ctrl.opts->reconnect_delay * HZ);
	} else {
		nvme_delete_ctrl(&ctrl->ctrl);
	}
}

static int nvme_rdma_setup_ctrl(struct nvme_rdma_ctrl *ctrl, bool new)
{
	int ret = -EINVAL;
	bool changed;

	ret = nvme_rdma_configure_admin_queue(ctrl, new);
	if (ret)
		return ret;

	if (ctrl->ctrl.icdoff) {
		dev_err(ctrl->ctrl.device, "icdoff is not supported!\n");
		goto destroy_admin;
	}

	if (!(ctrl->ctrl.sgls & (1 << 2))) {
		dev_err(ctrl->ctrl.device,
			"Mandatory keyed sgls are not supported!\n");
		goto destroy_admin;
	}

	if (ctrl->ctrl.opts->queue_size > ctrl->ctrl.sqsize + 1) {
		dev_warn(ctrl->ctrl.device,
			"queue_size %zu > ctrl sqsize %u, clamping down\n",
			ctrl->ctrl.opts->queue_size, ctrl->ctrl.sqsize + 1);
	}

	if (ctrl->ctrl.sqsize + 1 > ctrl->ctrl.maxcmd) {
		dev_warn(ctrl->ctrl.device,
			"sqsize %u > ctrl maxcmd %u, clamping down\n",
			ctrl->ctrl.sqsize + 1, ctrl->ctrl.maxcmd);
		ctrl->ctrl.sqsize = ctrl->ctrl.maxcmd - 1;
	}

	if (ctrl->ctrl.sgls & (1 << 20))
		ctrl->use_inline_data = true;

	if (ctrl->ctrl.queue_count > 1) {
		ret = nvme_rdma_configure_io_queues(ctrl, new);
		if (ret)
			goto destroy_admin;
	}

	changed = nvme_change_ctrl_state(&ctrl->ctrl, NVME_CTRL_LIVE);
	if (!changed) {
		/*
		 * state change failure is ok if we started ctrl delete,
		 * unless we're during creation of a new controller to
		 * avoid races with teardown flow.
		 */
		WARN_ON_ONCE(ctrl->ctrl.state != NVME_CTRL_DELETING &&
			     ctrl->ctrl.state != NVME_CTRL_DELETING_NOIO);
		WARN_ON_ONCE(new);
		ret = -EINVAL;
		goto destroy_io;
	}

	nvme_start_ctrl(&ctrl->ctrl);
	return 0;

destroy_io:
	if (ctrl->ctrl.queue_count > 1)
		nvme_rdma_destroy_io_queues(ctrl, new);
destroy_admin:
	nvme_rdma_stop_queue(&ctrl->queues[0]);
	nvme_rdma_destroy_admin_queue(ctrl, new);
	return ret;
}

static void nvme_rdma_reconnect_ctrl_work(struct work_struct *work)
{
	struct nvme_rdma_ctrl *ctrl = container_of(to_delayed_work(work),
			struct nvme_rdma_ctrl, reconnect_work);

	++ctrl->ctrl.nr_reconnects;

	if (nvme_rdma_setup_ctrl(ctrl, false))
		goto requeue;

	dev_info(ctrl->ctrl.device, "Successfully reconnected (%d attempts)\n",
			ctrl->ctrl.nr_reconnects);

	ctrl->ctrl.nr_reconnects = 0;

	return;

requeue:
	dev_info(ctrl->ctrl.device, "Failed reconnect attempt %d\n",
			ctrl->ctrl.nr_reconnects);
	nvme_rdma_reconnect_or_remove(ctrl);
}

static void nvme_rdma_error_recovery_work(struct work_struct *work)
{
	struct nvme_rdma_ctrl *ctrl = container_of(work,
			struct nvme_rdma_ctrl, err_work);

	nvme_stop_keep_alive(&ctrl->ctrl);
	nvme_rdma_teardown_io_queues(ctrl, false);
	nvme_start_queues(&ctrl->ctrl);
	nvme_rdma_teardown_admin_queue(ctrl, false);
	blk_mq_unquiesce_queue(ctrl->ctrl.admin_q);

	if (!nvme_change_ctrl_state(&ctrl->ctrl, NVME_CTRL_CONNECTING)) {
		/* state change failure is ok if we started ctrl delete */
		WARN_ON_ONCE(ctrl->ctrl.state != NVME_CTRL_DELETING &&
			     ctrl->ctrl.state != NVME_CTRL_DELETING_NOIO);
		return;
	}

	nvme_rdma_reconnect_or_remove(ctrl);
}

static void nvme_rdma_error_recovery(struct nvme_rdma_ctrl *ctrl)
{
	if (!nvme_change_ctrl_state(&ctrl->ctrl, NVME_CTRL_RESETTING))
		return;

	queue_work(nvme_reset_wq, &ctrl->err_work);
}

static void nvme_rdma_end_request(struct nvme_rdma_request *req)
{
	struct request *rq = blk_mq_rq_from_pdu(req);

	if (!refcount_dec_and_test(&req->ref))
		return;
	if (!nvme_end_request(rq, req->status, req->result))
		nvme_rdma_complete_rq(rq);
}

static void nvme_rdma_wr_error(struct ib_cq *cq, struct ib_wc *wc,
		const char *op)
{
	struct nvme_rdma_queue *queue = wc->qp->qp_context;
	struct nvme_rdma_ctrl *ctrl = queue->ctrl;

	if (ctrl->ctrl.state == NVME_CTRL_LIVE)
		dev_info(ctrl->ctrl.device,
			     "%s for CQE 0x%p failed with status %s (%d)\n",
			     op, wc->wr_cqe,
			     ib_wc_status_msg(wc->status), wc->status);
	nvme_rdma_error_recovery(ctrl);
}

static void nvme_rdma_memreg_done(struct ib_cq *cq, struct ib_wc *wc)
{
	if (unlikely(wc->status != IB_WC_SUCCESS))
		nvme_rdma_wr_error(cq, wc, "MEMREG");
}

static void nvme_rdma_inv_rkey_done(struct ib_cq *cq, struct ib_wc *wc)
{
	struct nvme_rdma_request *req =
		container_of(wc->wr_cqe, struct nvme_rdma_request, reg_cqe);

	if (unlikely(wc->status != IB_WC_SUCCESS))
		nvme_rdma_wr_error(cq, wc, "LOCAL_INV");
	else
		nvme_rdma_end_request(req);
}

static int nvme_rdma_inv_rkey(struct nvme_rdma_queue *queue,
		struct nvme_rdma_request *req)
{
	struct ib_send_wr wr = {
		.opcode		    = IB_WR_LOCAL_INV,
		.next		    = NULL,
		.num_sge	    = 0,
		.send_flags	    = IB_SEND_SIGNALED,
		.ex.invalidate_rkey = req->mr->rkey,
	};

	req->reg_cqe.done = nvme_rdma_inv_rkey_done;
	wr.wr_cqe = &req->reg_cqe;

	return ib_post_send(queue->qp, &wr, NULL);
}

static void nvme_rdma_unmap_data(struct nvme_rdma_queue *queue,
		struct request *rq)
{
	struct nvme_rdma_request *req = blk_mq_rq_to_pdu(rq);
	struct nvme_rdma_device *dev = queue->device;
	struct ib_device *ibdev = dev->dev;
	struct list_head *pool = &queue->qp->rdma_mrs;

	if (!blk_rq_nr_phys_segments(rq))
		return;

	if (blk_integrity_rq(rq)) {
		ib_dma_unmap_sg(ibdev, req->metadata_sgl->sg_table.sgl,
				req->metadata_sgl->nents, rq_dma_dir(rq));
		sg_free_table_chained(&req->metadata_sgl->sg_table,
				      NVME_INLINE_METADATA_SG_CNT);
	}

	if (req->use_sig_mr)
		pool = &queue->qp->sig_mrs;

	if (req->mr) {
		ib_mr_pool_put(queue->qp, pool, req->mr);
		req->mr = NULL;
	}

	ib_dma_unmap_sg(ibdev, req->data_sgl.sg_table.sgl, req->data_sgl.nents,
			rq_dma_dir(rq));
	sg_free_table_chained(&req->data_sgl.sg_table, NVME_INLINE_SG_CNT);
}

static int nvme_rdma_set_sg_null(struct nvme_command *c)
{
	struct nvme_keyed_sgl_desc *sg = &c->common.dptr.ksgl;

	sg->addr = 0;
	put_unaligned_le24(0, sg->length);
	put_unaligned_le32(0, sg->key);
	sg->type = NVME_KEY_SGL_FMT_DATA_DESC << 4;
	return 0;
}

static int nvme_rdma_map_sg_inline(struct nvme_rdma_queue *queue,
		struct nvme_rdma_request *req, struct nvme_command *c,
		int count)
{
	struct nvme_sgl_desc *sg = &c->common.dptr.sgl;
	struct scatterlist *sgl = req->data_sgl.sg_table.sgl;
	struct ib_sge *sge = &req->sge[1];
	u32 len = 0;
	int i;

	for (i = 0; i < count; i++, sgl++, sge++) {
		sge->addr = sg_dma_address(sgl);
		sge->length = sg_dma_len(sgl);
		sge->lkey = queue->device->pd->local_dma_lkey;
		len += sge->length;
	}

	sg->addr = cpu_to_le64(queue->ctrl->ctrl.icdoff);
	sg->length = cpu_to_le32(len);
	sg->type = (NVME_SGL_FMT_DATA_DESC << 4) | NVME_SGL_FMT_OFFSET;

	req->num_sge += count;
	return 0;
}

static int nvme_rdma_map_sg_single(struct nvme_rdma_queue *queue,
		struct nvme_rdma_request *req, struct nvme_command *c)
{
	struct nvme_keyed_sgl_desc *sg = &c->common.dptr.ksgl;

	sg->addr = cpu_to_le64(sg_dma_address(req->data_sgl.sg_table.sgl));
	put_unaligned_le24(sg_dma_len(req->data_sgl.sg_table.sgl), sg->length);
	put_unaligned_le32(queue->device->pd->unsafe_global_rkey, sg->key);
	sg->type = NVME_KEY_SGL_FMT_DATA_DESC << 4;
	return 0;
}

static int nvme_rdma_map_sg_fr(struct nvme_rdma_queue *queue,
		struct nvme_rdma_request *req, struct nvme_command *c,
		int count)
{
	struct nvme_keyed_sgl_desc *sg = &c->common.dptr.ksgl;
	int nr;

	req->mr = ib_mr_pool_get(queue->qp, &queue->qp->rdma_mrs);
	if (WARN_ON_ONCE(!req->mr))
		return -EAGAIN;

	/*
	 * Align the MR to a 4K page size to match the ctrl page size and
	 * the block virtual boundary.
	 */
	nr = ib_map_mr_sg(req->mr, req->data_sgl.sg_table.sgl, count, NULL,
			  SZ_4K);
	if (unlikely(nr < count)) {
		ib_mr_pool_put(queue->qp, &queue->qp->rdma_mrs, req->mr);
		req->mr = NULL;
		if (nr < 0)
			return nr;
		return -EINVAL;
	}

	ib_update_fast_reg_key(req->mr, ib_inc_rkey(req->mr->rkey));

	req->reg_cqe.done = nvme_rdma_memreg_done;
	memset(&req->reg_wr, 0, sizeof(req->reg_wr));
	req->reg_wr.wr.opcode = IB_WR_REG_MR;
	req->reg_wr.wr.wr_cqe = &req->reg_cqe;
	req->reg_wr.wr.num_sge = 0;
	req->reg_wr.mr = req->mr;
	req->reg_wr.key = req->mr->rkey;
	req->reg_wr.access = IB_ACCESS_LOCAL_WRITE |
			     IB_ACCESS_REMOTE_READ |
			     IB_ACCESS_REMOTE_WRITE;

	sg->addr = cpu_to_le64(req->mr->iova);
	put_unaligned_le24(req->mr->length, sg->length);
	put_unaligned_le32(req->mr->rkey, sg->key);
	sg->type = (NVME_KEY_SGL_FMT_DATA_DESC << 4) |
			NVME_SGL_FMT_INVALIDATE;

	return 0;
}

static void nvme_rdma_set_sig_domain(struct blk_integrity *bi,
		struct nvme_command *cmd, struct ib_sig_domain *domain,
		u16 control, u8 pi_type)
{
	domain->sig_type = IB_SIG_TYPE_T10_DIF;
	domain->sig.dif.bg_type = IB_T10DIF_CRC;
	domain->sig.dif.pi_interval = 1 << bi->interval_exp;
	domain->sig.dif.ref_tag = le32_to_cpu(cmd->rw.reftag);
	if (control & NVME_RW_PRINFO_PRCHK_REF)
		domain->sig.dif.ref_remap = true;

	domain->sig.dif.app_tag = le16_to_cpu(cmd->rw.apptag);
	domain->sig.dif.apptag_check_mask = le16_to_cpu(cmd->rw.appmask);
	domain->sig.dif.app_escape = true;
	if (pi_type == NVME_NS_DPS_PI_TYPE3)
		domain->sig.dif.ref_escape = true;
}

static void nvme_rdma_set_sig_attrs(struct blk_integrity *bi,
		struct nvme_command *cmd, struct ib_sig_attrs *sig_attrs,
		u8 pi_type)
{
	u16 control = le16_to_cpu(cmd->rw.control);

	memset(sig_attrs, 0, sizeof(*sig_attrs));
	if (control & NVME_RW_PRINFO_PRACT) {
		/* for WRITE_INSERT/READ_STRIP no memory domain */
		sig_attrs->mem.sig_type = IB_SIG_TYPE_NONE;
		nvme_rdma_set_sig_domain(bi, cmd, &sig_attrs->wire, control,
					 pi_type);
		/* Clear the PRACT bit since HCA will generate/verify the PI */
		control &= ~NVME_RW_PRINFO_PRACT;
		cmd->rw.control = cpu_to_le16(control);
	} else {
		/* for WRITE_PASS/READ_PASS both wire/memory domains exist */
		nvme_rdma_set_sig_domain(bi, cmd, &sig_attrs->wire, control,
					 pi_type);
		nvme_rdma_set_sig_domain(bi, cmd, &sig_attrs->mem, control,
					 pi_type);
	}
}

static void nvme_rdma_set_prot_checks(struct nvme_command *cmd, u8 *mask)
{
	*mask = 0;
	if (le16_to_cpu(cmd->rw.control) & NVME_RW_PRINFO_PRCHK_REF)
		*mask |= IB_SIG_CHECK_REFTAG;
	if (le16_to_cpu(cmd->rw.control) & NVME_RW_PRINFO_PRCHK_GUARD)
		*mask |= IB_SIG_CHECK_GUARD;
}

static void nvme_rdma_sig_done(struct ib_cq *cq, struct ib_wc *wc)
{
	if (unlikely(wc->status != IB_WC_SUCCESS))
		nvme_rdma_wr_error(cq, wc, "SIG");
}

static int nvme_rdma_map_sg_pi(struct nvme_rdma_queue *queue,
		struct nvme_rdma_request *req, struct nvme_command *c,
		int count, int pi_count)
{
	struct nvme_rdma_sgl *sgl = &req->data_sgl;
	struct ib_reg_wr *wr = &req->reg_wr;
	struct request *rq = blk_mq_rq_from_pdu(req);
	struct nvme_ns *ns = rq->q->queuedata;
	struct bio *bio = rq->bio;
	struct nvme_keyed_sgl_desc *sg = &c->common.dptr.ksgl;
	int nr;

	req->mr = ib_mr_pool_get(queue->qp, &queue->qp->sig_mrs);
	if (WARN_ON_ONCE(!req->mr))
		return -EAGAIN;

	nr = ib_map_mr_sg_pi(req->mr, sgl->sg_table.sgl, count, NULL,
			     req->metadata_sgl->sg_table.sgl, pi_count, NULL,
			     SZ_4K);
	if (unlikely(nr))
		goto mr_put;

	nvme_rdma_set_sig_attrs(blk_get_integrity(bio->bi_disk), c,
				req->mr->sig_attrs, ns->pi_type);
	nvme_rdma_set_prot_checks(c, &req->mr->sig_attrs->check_mask);

	ib_update_fast_reg_key(req->mr, ib_inc_rkey(req->mr->rkey));

	req->reg_cqe.done = nvme_rdma_sig_done;
	memset(wr, 0, sizeof(*wr));
	wr->wr.opcode = IB_WR_REG_MR_INTEGRITY;
	wr->wr.wr_cqe = &req->reg_cqe;
	wr->wr.num_sge = 0;
	wr->wr.send_flags = 0;
	wr->mr = req->mr;
	wr->key = req->mr->rkey;
	wr->access = IB_ACCESS_LOCAL_WRITE |
		     IB_ACCESS_REMOTE_READ |
		     IB_ACCESS_REMOTE_WRITE;

	sg->addr = cpu_to_le64(req->mr->iova);
	put_unaligned_le24(req->mr->length, sg->length);
	put_unaligned_le32(req->mr->rkey, sg->key);
	sg->type = NVME_KEY_SGL_FMT_DATA_DESC << 4;

	return 0;

mr_put:
	ib_mr_pool_put(queue->qp, &queue->qp->sig_mrs, req->mr);
	req->mr = NULL;
	if (nr < 0)
		return nr;
	return -EINVAL;
}

static int nvme_rdma_map_data(struct nvme_rdma_queue *queue,
		struct request *rq, struct nvme_command *c)
{
	struct nvme_rdma_request *req = blk_mq_rq_to_pdu(rq);
	struct nvme_rdma_device *dev = queue->device;
	struct ib_device *ibdev = dev->dev;
	int pi_count = 0;
	int count, ret;

	req->num_sge = 1;
	refcount_set(&req->ref, 2); /* send and recv completions */

	c->common.flags |= NVME_CMD_SGL_METABUF;

	if (!blk_rq_nr_phys_segments(rq))
		return nvme_rdma_set_sg_null(c);

	req->data_sgl.sg_table.sgl = (struct scatterlist *)(req + 1);
	ret = sg_alloc_table_chained(&req->data_sgl.sg_table,
			blk_rq_nr_phys_segments(rq), req->data_sgl.sg_table.sgl,
			NVME_INLINE_SG_CNT);
	if (ret)
		return -ENOMEM;

	req->data_sgl.nents = blk_rq_map_sg(rq->q, rq,
					    req->data_sgl.sg_table.sgl);

	count = ib_dma_map_sg(ibdev, req->data_sgl.sg_table.sgl,
			      req->data_sgl.nents, rq_dma_dir(rq));
	if (unlikely(count <= 0)) {
		ret = -EIO;
		goto out_free_table;
	}

	if (blk_integrity_rq(rq)) {
		req->metadata_sgl->sg_table.sgl =
			(struct scatterlist *)(req->metadata_sgl + 1);
		ret = sg_alloc_table_chained(&req->metadata_sgl->sg_table,
				blk_rq_count_integrity_sg(rq->q, rq->bio),
				req->metadata_sgl->sg_table.sgl,
				NVME_INLINE_METADATA_SG_CNT);
		if (unlikely(ret)) {
			ret = -ENOMEM;
			goto out_unmap_sg;
		}

		req->metadata_sgl->nents = blk_rq_map_integrity_sg(rq->q,
				rq->bio, req->metadata_sgl->sg_table.sgl);
		pi_count = ib_dma_map_sg(ibdev,
					 req->metadata_sgl->sg_table.sgl,
					 req->metadata_sgl->nents,
					 rq_dma_dir(rq));
		if (unlikely(pi_count <= 0)) {
			ret = -EIO;
			goto out_free_pi_table;
		}
	}

	if (req->use_sig_mr) {
		ret = nvme_rdma_map_sg_pi(queue, req, c, count, pi_count);
		goto out;
	}

	if (count <= dev->num_inline_segments) {
		if (rq_data_dir(rq) == WRITE && nvme_rdma_queue_idx(queue) &&
		    queue->ctrl->use_inline_data &&
		    blk_rq_payload_bytes(rq) <=
				nvme_rdma_inline_data_size(queue)) {
			ret = nvme_rdma_map_sg_inline(queue, req, c, count);
			goto out;
		}

		if (count == 1 && dev->pd->flags & IB_PD_UNSAFE_GLOBAL_RKEY) {
			ret = nvme_rdma_map_sg_single(queue, req, c);
			goto out;
		}
	}

	ret = nvme_rdma_map_sg_fr(queue, req, c, count);
out:
	if (unlikely(ret))
		goto out_unmap_pi_sg;

	return 0;

out_unmap_pi_sg:
	if (blk_integrity_rq(rq))
		ib_dma_unmap_sg(ibdev, req->metadata_sgl->sg_table.sgl,
				req->metadata_sgl->nents, rq_dma_dir(rq));
out_free_pi_table:
	if (blk_integrity_rq(rq))
		sg_free_table_chained(&req->metadata_sgl->sg_table,
				      NVME_INLINE_METADATA_SG_CNT);
out_unmap_sg:
	ib_dma_unmap_sg(ibdev, req->data_sgl.sg_table.sgl, req->data_sgl.nents,
			rq_dma_dir(rq));
out_free_table:
	sg_free_table_chained(&req->data_sgl.sg_table, NVME_INLINE_SG_CNT);
	return ret;
}

static void nvme_rdma_send_done(struct ib_cq *cq, struct ib_wc *wc)
{
	struct nvme_rdma_qe *qe =
		container_of(wc->wr_cqe, struct nvme_rdma_qe, cqe);
	struct nvme_rdma_request *req =
		container_of(qe, struct nvme_rdma_request, sqe);

	if (unlikely(wc->status != IB_WC_SUCCESS))
		nvme_rdma_wr_error(cq, wc, "SEND");
	else
		nvme_rdma_end_request(req);
}

static int nvme_rdma_post_send(struct nvme_rdma_queue *queue,
		struct nvme_rdma_qe *qe, struct ib_sge *sge, u32 num_sge,
		struct ib_send_wr *first)
{
	struct ib_send_wr wr;
	int ret;

	sge->addr   = qe->dma;
	sge->length = sizeof(struct nvme_command);
	sge->lkey   = queue->device->pd->local_dma_lkey;

	wr.next       = NULL;
	wr.wr_cqe     = &qe->cqe;
	wr.sg_list    = sge;
	wr.num_sge    = num_sge;
	wr.opcode     = IB_WR_SEND;
	wr.send_flags = IB_SEND_SIGNALED;

	if (first)
		first->next = &wr;
	else
		first = &wr;

	ret = ib_post_send(queue->qp, first, NULL);
	if (unlikely(ret)) {
		dev_err(queue->ctrl->ctrl.device,
			     "%s failed with error code %d\n", __func__, ret);
	}
	return ret;
}

static int nvme_rdma_post_recv(struct nvme_rdma_queue *queue,
		struct nvme_rdma_qe *qe)
{
	struct ib_recv_wr wr;
	struct ib_sge list;
	int ret;

	list.addr   = qe->dma;
	list.length = sizeof(struct nvme_completion);
	list.lkey   = queue->device->pd->local_dma_lkey;

	qe->cqe.done = nvme_rdma_recv_done;

	wr.next     = NULL;
	wr.wr_cqe   = &qe->cqe;
	wr.sg_list  = &list;
	wr.num_sge  = 1;

	ret = ib_post_recv(queue->qp, &wr, NULL);
	if (unlikely(ret)) {
		dev_err(queue->ctrl->ctrl.device,
			"%s failed with error code %d\n", __func__, ret);
	}
	return ret;
}

static struct blk_mq_tags *nvme_rdma_tagset(struct nvme_rdma_queue *queue)
{
	u32 queue_idx = nvme_rdma_queue_idx(queue);

	if (queue_idx == 0)
		return queue->ctrl->admin_tag_set.tags[queue_idx];
	return queue->ctrl->tag_set.tags[queue_idx - 1];
}

static void nvme_rdma_async_done(struct ib_cq *cq, struct ib_wc *wc)
{
	if (unlikely(wc->status != IB_WC_SUCCESS))
		nvme_rdma_wr_error(cq, wc, "ASYNC");
}

static void nvme_rdma_submit_async_event(struct nvme_ctrl *arg)
{
	struct nvme_rdma_ctrl *ctrl = to_rdma_ctrl(arg);
	struct nvme_rdma_queue *queue = &ctrl->queues[0];
	struct ib_device *dev = queue->device->dev;
	struct nvme_rdma_qe *sqe = &ctrl->async_event_sqe;
	struct nvme_command *cmd = sqe->data;
	struct ib_sge sge;
	int ret;

	ib_dma_sync_single_for_cpu(dev, sqe->dma, sizeof(*cmd), DMA_TO_DEVICE);

	memset(cmd, 0, sizeof(*cmd));
	cmd->common.opcode = nvme_admin_async_event;
	cmd->common.command_id = NVME_AQ_BLK_MQ_DEPTH;
	cmd->common.flags |= NVME_CMD_SGL_METABUF;
	nvme_rdma_set_sg_null(cmd);

	sqe->cqe.done = nvme_rdma_async_done;

	ib_dma_sync_single_for_device(dev, sqe->dma, sizeof(*cmd),
			DMA_TO_DEVICE);

	ret = nvme_rdma_post_send(queue, sqe, &sge, 1, NULL);
	WARN_ON_ONCE(ret);
}

static void nvme_rdma_process_nvme_rsp(struct nvme_rdma_queue *queue,
		struct nvme_completion *cqe, struct ib_wc *wc)
{
	struct request *rq;
	struct nvme_rdma_request *req;

	rq = blk_mq_tag_to_rq(nvme_rdma_tagset(queue), cqe->command_id);
	if (!rq) {
		dev_err(queue->ctrl->ctrl.device,
			"tag 0x%x on QP %#x not found\n",
			cqe->command_id, queue->qp->qp_num);
		nvme_rdma_error_recovery(queue->ctrl);
		return;
	}
	req = blk_mq_rq_to_pdu(rq);

	req->status = cqe->status;
	req->result = cqe->result;

	if (wc->wc_flags & IB_WC_WITH_INVALIDATE) {
		if (unlikely(wc->ex.invalidate_rkey != req->mr->rkey)) {
			dev_err(queue->ctrl->ctrl.device,
				"Bogus remote invalidation for rkey %#x\n",
				req->mr->rkey);
			nvme_rdma_error_recovery(queue->ctrl);
		}
	} else if (req->mr) {
		int ret;

		ret = nvme_rdma_inv_rkey(queue, req);
		if (unlikely(ret < 0)) {
			dev_err(queue->ctrl->ctrl.device,
				"Queueing INV WR for rkey %#x failed (%d)\n",
				req->mr->rkey, ret);
			nvme_rdma_error_recovery(queue->ctrl);
		}
		/* the local invalidation completion will end the request */
		return;
	}

	nvme_rdma_end_request(req);
}

static void nvme_rdma_recv_done(struct ib_cq *cq, struct ib_wc *wc)
{
	struct nvme_rdma_qe *qe =
		container_of(wc->wr_cqe, struct nvme_rdma_qe, cqe);
	struct nvme_rdma_queue *queue = wc->qp->qp_context;
	struct ib_device *ibdev = queue->device->dev;
	struct nvme_completion *cqe = qe->data;
	const size_t len = sizeof(struct nvme_completion);

	if (unlikely(wc->status != IB_WC_SUCCESS)) {
		nvme_rdma_wr_error(cq, wc, "RECV");
		return;
	}

	ib_dma_sync_single_for_cpu(ibdev, qe->dma, len, DMA_FROM_DEVICE);
	/*
	 * AEN requests are special as they don't time out and can
	 * survive any kind of queue freeze and often don't respond to
	 * aborts.  We don't even bother to allocate a struct request
	 * for them but rather special case them here.
	 */
	if (unlikely(nvme_is_aen_req(nvme_rdma_queue_idx(queue),
				     cqe->command_id)))
		nvme_complete_async_event(&queue->ctrl->ctrl, cqe->status,
				&cqe->result);
	else
		nvme_rdma_process_nvme_rsp(queue, cqe, wc);
	ib_dma_sync_single_for_device(ibdev, qe->dma, len, DMA_FROM_DEVICE);

	nvme_rdma_post_recv(queue, qe);
}

static int nvme_rdma_conn_established(struct nvme_rdma_queue *queue)
{
	int ret, i;

	for (i = 0; i < queue->queue_size; i++) {
		ret = nvme_rdma_post_recv(queue, &queue->rsp_ring[i]);
		if (ret)
			goto out_destroy_queue_ib;
	}

	return 0;

out_destroy_queue_ib:
	nvme_rdma_destroy_queue_ib(queue);
	return ret;
}

static int nvme_rdma_conn_rejected(struct nvme_rdma_queue *queue,
		struct rdma_cm_event *ev)
{
	struct rdma_cm_id *cm_id = queue->cm_id;
	int status = ev->status;
	const char *rej_msg;
	const struct nvme_rdma_cm_rej *rej_data;
	u8 rej_data_len;

	rej_msg = rdma_reject_msg(cm_id, status);
	rej_data = rdma_consumer_reject_data(cm_id, ev, &rej_data_len);

	if (rej_data && rej_data_len >= sizeof(u16)) {
		u16 sts = le16_to_cpu(rej_data->sts);

		dev_err(queue->ctrl->ctrl.device,
		      "Connect rejected: status %d (%s) nvme status %d (%s).\n",
		      status, rej_msg, sts, nvme_rdma_cm_msg(sts));
	} else {
		dev_err(queue->ctrl->ctrl.device,
			"Connect rejected: status %d (%s).\n", status, rej_msg);
	}

	return -ECONNRESET;
}

static int nvme_rdma_addr_resolved(struct nvme_rdma_queue *queue)
{
	struct nvme_ctrl *ctrl = &queue->ctrl->ctrl;
	int ret;

	ret = nvme_rdma_create_queue_ib(queue);
	if (ret)
		return ret;

	if (ctrl->opts->tos >= 0)
		rdma_set_service_type(queue->cm_id, ctrl->opts->tos);
	ret = rdma_resolve_route(queue->cm_id, NVME_RDMA_CONNECT_TIMEOUT_MS);
	if (ret) {
		dev_err(ctrl->device, "rdma_resolve_route failed (%d).\n",
			queue->cm_error);
		goto out_destroy_queue;
	}

	return 0;

out_destroy_queue:
	nvme_rdma_destroy_queue_ib(queue);
	return ret;
}

static int nvme_rdma_route_resolved(struct nvme_rdma_queue *queue)
{
	struct nvme_rdma_ctrl *ctrl = queue->ctrl;
	struct rdma_conn_param param = { };
	struct nvme_rdma_cm_req priv = { };
	int ret;

	param.qp_num = queue->qp->qp_num;
	param.flow_control = 1;

	param.responder_resources = queue->device->dev->attrs.max_qp_rd_atom;
	/* maximum retry count */
	param.retry_count = 7;
	param.rnr_retry_count = 7;
	param.private_data = &priv;
	param.private_data_len = sizeof(priv);

	priv.recfmt = cpu_to_le16(NVME_RDMA_CM_FMT_1_0);
	priv.qid = cpu_to_le16(nvme_rdma_queue_idx(queue));
	/*
	 * set the admin queue depth to the minimum size
	 * specified by the Fabrics standard.
	 */
	if (priv.qid == 0) {
		priv.hrqsize = cpu_to_le16(NVME_AQ_DEPTH);
		priv.hsqsize = cpu_to_le16(NVME_AQ_DEPTH - 1);
	} else {
		/*
		 * current interpretation of the fabrics spec
		 * is at minimum you make hrqsize sqsize+1, or a
		 * 1's based representation of sqsize.
		 */
		priv.hrqsize = cpu_to_le16(queue->queue_size);
		priv.hsqsize = cpu_to_le16(queue->ctrl->ctrl.sqsize);
	}

	ret = rdma_connect(queue->cm_id, &param);
	if (ret) {
		dev_err(ctrl->ctrl.device,
			"rdma_connect failed (%d).\n", ret);
		goto out_destroy_queue_ib;
	}

	return 0;

out_destroy_queue_ib:
	nvme_rdma_destroy_queue_ib(queue);
	return ret;
}

static int nvme_rdma_cm_handler(struct rdma_cm_id *cm_id,
		struct rdma_cm_event *ev)
{
	struct nvme_rdma_queue *queue = cm_id->context;
	int cm_error = 0;

	dev_dbg(queue->ctrl->ctrl.device, "%s (%d): status %d id %p\n",
		rdma_event_msg(ev->event), ev->event,
		ev->status, cm_id);

	switch (ev->event) {
	case RDMA_CM_EVENT_ADDR_RESOLVED:
		cm_error = nvme_rdma_addr_resolved(queue);
		break;
	case RDMA_CM_EVENT_ROUTE_RESOLVED:
		cm_error = nvme_rdma_route_resolved(queue);
		break;
	case RDMA_CM_EVENT_ESTABLISHED:
		queue->cm_error = nvme_rdma_conn_established(queue);
		/* complete cm_done regardless of success/failure */
		complete(&queue->cm_done);
		return 0;
	case RDMA_CM_EVENT_REJECTED:
		nvme_rdma_destroy_queue_ib(queue);
		cm_error = nvme_rdma_conn_rejected(queue, ev);
		break;
	case RDMA_CM_EVENT_ROUTE_ERROR:
	case RDMA_CM_EVENT_CONNECT_ERROR:
	case RDMA_CM_EVENT_UNREACHABLE:
		nvme_rdma_destroy_queue_ib(queue);
		/* fall through */
	case RDMA_CM_EVENT_ADDR_ERROR:
		dev_dbg(queue->ctrl->ctrl.device,
			"CM error event %d\n", ev->event);
		cm_error = -ECONNRESET;
		break;
	case RDMA_CM_EVENT_DISCONNECTED:
	case RDMA_CM_EVENT_ADDR_CHANGE:
	case RDMA_CM_EVENT_TIMEWAIT_EXIT:
		dev_dbg(queue->ctrl->ctrl.device,
			"disconnect received - connection closed\n");
		nvme_rdma_error_recovery(queue->ctrl);
		break;
	case RDMA_CM_EVENT_DEVICE_REMOVAL:
		/* device removal is handled via the ib_client API */
		break;
	default:
		dev_err(queue->ctrl->ctrl.device,
			"Unexpected RDMA CM event (%d)\n", ev->event);
		nvme_rdma_error_recovery(queue->ctrl);
		break;
	}

	if (cm_error) {
		queue->cm_error = cm_error;
		complete(&queue->cm_done);
	}

	return 0;
}

static enum blk_eh_timer_return
nvme_rdma_timeout(struct request *rq, bool reserved)
{
	struct nvme_rdma_request *req = blk_mq_rq_to_pdu(rq);
	struct nvme_rdma_queue *queue = req->queue;
	struct nvme_rdma_ctrl *ctrl = queue->ctrl;

	dev_warn(ctrl->ctrl.device, "I/O %d QID %d timeout\n",
		 rq->tag, nvme_rdma_queue_idx(queue));

	/*
	 * Restart the timer if a controller reset is already scheduled. Any
	 * timed out commands would be handled before entering the connecting
	 * state.
	 */
	if (ctrl->ctrl.state == NVME_CTRL_RESETTING)
		return BLK_EH_RESET_TIMER;

	if (ctrl->ctrl.state != NVME_CTRL_LIVE) {
		/*
		 * Teardown immediately if controller times out while starting
		 * or we are already started error recovery. all outstanding
		 * requests are completed on shutdown, so we return BLK_EH_DONE.
		 */
		flush_work(&ctrl->err_work);
		nvme_rdma_teardown_io_queues(ctrl, false);
		nvme_rdma_teardown_admin_queue(ctrl, false);
		return BLK_EH_DONE;
	}

	dev_warn(ctrl->ctrl.device, "starting error recovery\n");
	nvme_rdma_error_recovery(ctrl);

	return BLK_EH_RESET_TIMER;
}

static blk_status_t nvme_rdma_queue_rq(struct blk_mq_hw_ctx *hctx,
		const struct blk_mq_queue_data *bd)
{
	struct nvme_ns *ns = hctx->queue->queuedata;
	struct nvme_rdma_queue *queue = hctx->driver_data;
	struct request *rq = bd->rq;
	struct nvme_rdma_request *req = blk_mq_rq_to_pdu(rq);
	struct nvme_rdma_qe *sqe = &req->sqe;
	struct nvme_command *c = sqe->data;
	struct ib_device *dev;
	bool queue_ready = test_bit(NVME_RDMA_Q_LIVE, &queue->flags);
	blk_status_t ret;
	int err;

	WARN_ON_ONCE(rq->tag < 0);

	if (!nvmf_check_ready(&queue->ctrl->ctrl, rq, queue_ready))
		return nvmf_fail_nonready_command(&queue->ctrl->ctrl, rq);

	dev = queue->device->dev;

	req->sqe.dma = ib_dma_map_single(dev, req->sqe.data,
					 sizeof(struct nvme_command),
					 DMA_TO_DEVICE);
	err = ib_dma_mapping_error(dev, req->sqe.dma);
	if (unlikely(err))
		return BLK_STS_RESOURCE;

	ib_dma_sync_single_for_cpu(dev, sqe->dma,
			sizeof(struct nvme_command), DMA_TO_DEVICE);

	ret = nvme_setup_cmd(ns, rq, c);
	if (ret)
		goto unmap_qe;

	blk_mq_start_request(rq);

	if (IS_ENABLED(CONFIG_BLK_DEV_INTEGRITY) &&
	    queue->pi_support &&
	    (c->common.opcode == nvme_cmd_write ||
	     c->common.opcode == nvme_cmd_read) &&
	    nvme_ns_has_pi(ns))
		req->use_sig_mr = true;
	else
		req->use_sig_mr = false;

	err = nvme_rdma_map_data(queue, rq, c);
	if (unlikely(err < 0)) {
		dev_err(queue->ctrl->ctrl.device,
			     "Failed to map data (%d)\n", err);
		goto err;
	}

	sqe->cqe.done = nvme_rdma_send_done;

	ib_dma_sync_single_for_device(dev, sqe->dma,
			sizeof(struct nvme_command), DMA_TO_DEVICE);

	err = nvme_rdma_post_send(queue, sqe, req->sge, req->num_sge,
			req->mr ? &req->reg_wr.wr : NULL);
	if (unlikely(err))
		goto err_unmap;

	return BLK_STS_OK;

err_unmap:
	nvme_rdma_unmap_data(queue, rq);
err:
	if (err == -ENOMEM || err == -EAGAIN)
		ret = BLK_STS_RESOURCE;
	else
		ret = BLK_STS_IOERR;
	nvme_cleanup_cmd(rq);
unmap_qe:
	ib_dma_unmap_single(dev, req->sqe.dma, sizeof(struct nvme_command),
			    DMA_TO_DEVICE);
	return ret;
}

static int nvme_rdma_poll(struct blk_mq_hw_ctx *hctx)
{
	struct nvme_rdma_queue *queue = hctx->driver_data;

	return ib_process_cq_direct(queue->ib_cq, -1);
}

static void nvme_rdma_check_pi_status(struct nvme_rdma_request *req)
{
	struct request *rq = blk_mq_rq_from_pdu(req);
	struct ib_mr_status mr_status;
	int ret;

	ret = ib_check_mr_status(req->mr, IB_MR_CHECK_SIG_STATUS, &mr_status);
	if (ret) {
		pr_err("ib_check_mr_status failed, ret %d\n", ret);
		nvme_req(rq)->status = NVME_SC_INVALID_PI;
		return;
	}

	if (mr_status.fail_status & IB_MR_CHECK_SIG_STATUS) {
		switch (mr_status.sig_err.err_type) {
		case IB_SIG_BAD_GUARD:
			nvme_req(rq)->status = NVME_SC_GUARD_CHECK;
			break;
		case IB_SIG_BAD_REFTAG:
			nvme_req(rq)->status = NVME_SC_REFTAG_CHECK;
			break;
		case IB_SIG_BAD_APPTAG:
			nvme_req(rq)->status = NVME_SC_APPTAG_CHECK;
			break;
		}
		pr_err("PI error found type %d expected 0x%x vs actual 0x%x\n",
		       mr_status.sig_err.err_type, mr_status.sig_err.expected,
		       mr_status.sig_err.actual);
	}
}

static void nvme_rdma_complete_rq(struct request *rq)
{
	struct nvme_rdma_request *req = blk_mq_rq_to_pdu(rq);
	struct nvme_rdma_queue *queue = req->queue;
	struct ib_device *ibdev = queue->device->dev;

	if (req->use_sig_mr)
		nvme_rdma_check_pi_status(req);

	nvme_rdma_unmap_data(queue, rq);
	ib_dma_unmap_single(ibdev, req->sqe.dma, sizeof(struct nvme_command),
			    DMA_TO_DEVICE);
	nvme_complete_rq(rq);
}

static int nvme_rdma_map_queues(struct blk_mq_tag_set *set)
{
	struct nvme_rdma_ctrl *ctrl = set->driver_data;
	struct nvmf_ctrl_options *opts = ctrl->ctrl.opts;

	if (opts->nr_write_queues && ctrl->io_queues[HCTX_TYPE_READ]) {
		/* separate read/write queues */
		set->map[HCTX_TYPE_DEFAULT].nr_queues =
			ctrl->io_queues[HCTX_TYPE_DEFAULT];
		set->map[HCTX_TYPE_DEFAULT].queue_offset = 0;
		set->map[HCTX_TYPE_READ].nr_queues =
			ctrl->io_queues[HCTX_TYPE_READ];
		set->map[HCTX_TYPE_READ].queue_offset =
			ctrl->io_queues[HCTX_TYPE_DEFAULT];
	} else {
		/* shared read/write queues */
		set->map[HCTX_TYPE_DEFAULT].nr_queues =
			ctrl->io_queues[HCTX_TYPE_DEFAULT];
		set->map[HCTX_TYPE_DEFAULT].queue_offset = 0;
		set->map[HCTX_TYPE_READ].nr_queues =
			ctrl->io_queues[HCTX_TYPE_DEFAULT];
		set->map[HCTX_TYPE_READ].queue_offset = 0;
	}
	blk_mq_rdma_map_queues(&set->map[HCTX_TYPE_DEFAULT],
			ctrl->device->dev, 0);
	blk_mq_rdma_map_queues(&set->map[HCTX_TYPE_READ],
			ctrl->device->dev, 0);

	if (opts->nr_poll_queues && ctrl->io_queues[HCTX_TYPE_POLL]) {
		/* map dedicated poll queues only if we have queues left */
		set->map[HCTX_TYPE_POLL].nr_queues =
				ctrl->io_queues[HCTX_TYPE_POLL];
		set->map[HCTX_TYPE_POLL].queue_offset =
			ctrl->io_queues[HCTX_TYPE_DEFAULT] +
			ctrl->io_queues[HCTX_TYPE_READ];
		blk_mq_map_queues(&set->map[HCTX_TYPE_POLL]);
	}

	dev_info(ctrl->ctrl.device,
		"mapped %d/%d/%d default/read/poll queues.\n",
		ctrl->io_queues[HCTX_TYPE_DEFAULT],
		ctrl->io_queues[HCTX_TYPE_READ],
		ctrl->io_queues[HCTX_TYPE_POLL]);

	return 0;
}

static const struct blk_mq_ops nvme_rdma_mq_ops = {
	.queue_rq	= nvme_rdma_queue_rq,
	.complete	= nvme_rdma_complete_rq,
	.init_request	= nvme_rdma_init_request,
	.exit_request	= nvme_rdma_exit_request,
	.init_hctx	= nvme_rdma_init_hctx,
	.timeout	= nvme_rdma_timeout,
	.map_queues	= nvme_rdma_map_queues,
	.poll		= nvme_rdma_poll,
};

static const struct blk_mq_ops nvme_rdma_admin_mq_ops = {
	.queue_rq	= nvme_rdma_queue_rq,
	.complete	= nvme_rdma_complete_rq,
	.init_request	= nvme_rdma_init_request,
	.exit_request	= nvme_rdma_exit_request,
	.init_hctx	= nvme_rdma_init_admin_hctx,
	.timeout	= nvme_rdma_timeout,
};

static void nvme_rdma_shutdown_ctrl(struct nvme_rdma_ctrl *ctrl, bool shutdown)
{
	cancel_work_sync(&ctrl->err_work);
	cancel_delayed_work_sync(&ctrl->reconnect_work);

	nvme_rdma_teardown_io_queues(ctrl, shutdown);
	blk_mq_quiesce_queue(ctrl->ctrl.admin_q);
	if (shutdown)
		nvme_shutdown_ctrl(&ctrl->ctrl);
	else
		nvme_disable_ctrl(&ctrl->ctrl);
	nvme_rdma_teardown_admin_queue(ctrl, shutdown);
}

static void nvme_rdma_delete_ctrl(struct nvme_ctrl *ctrl)
{
	nvme_rdma_shutdown_ctrl(to_rdma_ctrl(ctrl), true);
}

static void nvme_rdma_reset_ctrl_work(struct work_struct *work)
{
	struct nvme_rdma_ctrl *ctrl =
		container_of(work, struct nvme_rdma_ctrl, ctrl.reset_work);

	nvme_stop_ctrl(&ctrl->ctrl);
	nvme_rdma_shutdown_ctrl(ctrl, false);

	if (!nvme_change_ctrl_state(&ctrl->ctrl, NVME_CTRL_CONNECTING)) {
		/* state change failure should never happen */
		WARN_ON_ONCE(1);
		return;
	}

	if (nvme_rdma_setup_ctrl(ctrl, false))
		goto out_fail;

	return;

out_fail:
	++ctrl->ctrl.nr_reconnects;
	nvme_rdma_reconnect_or_remove(ctrl);
}

static const struct nvme_ctrl_ops nvme_rdma_ctrl_ops = {
	.name			= "rdma",
	.module			= THIS_MODULE,
	.flags			= NVME_F_FABRICS | NVME_F_METADATA_SUPPORTED,
	.reg_read32		= nvmf_reg_read32,
	.reg_read64		= nvmf_reg_read64,
	.reg_write32		= nvmf_reg_write32,
	.free_ctrl		= nvme_rdma_free_ctrl,
	.submit_async_event	= nvme_rdma_submit_async_event,
	.delete_ctrl		= nvme_rdma_delete_ctrl,
	.get_address		= nvmf_get_address,
};

/*
 * Fails a connection request if it matches an existing controller
 * (association) with the same tuple:
 * <Host NQN, Host ID, local address, remote address, remote port, SUBSYS NQN>
 *
 * if local address is not specified in the request, it will match an
 * existing controller with all the other parameters the same and no
 * local port address specified as well.
 *
 * The ports don't need to be compared as they are intrinsically
 * already matched by the port pointers supplied.
 */
static bool
nvme_rdma_existing_controller(struct nvmf_ctrl_options *opts)
{
	struct nvme_rdma_ctrl *ctrl;
	bool found = false;

	mutex_lock(&nvme_rdma_ctrl_mutex);
	list_for_each_entry(ctrl, &nvme_rdma_ctrl_list, list) {
		found = nvmf_ip_options_match(&ctrl->ctrl, opts);
		if (found)
			break;
	}
	mutex_unlock(&nvme_rdma_ctrl_mutex);

	return found;
}

static struct nvme_ctrl *nvme_rdma_create_ctrl(struct device *dev,
		struct nvmf_ctrl_options *opts)
{
	struct nvme_rdma_ctrl *ctrl;
	int ret;
	bool changed;

	ctrl = kzalloc(sizeof(*ctrl), GFP_KERNEL);
	if (!ctrl)
		return ERR_PTR(-ENOMEM);
	ctrl->ctrl.opts = opts;
	INIT_LIST_HEAD(&ctrl->list);

	if (!(opts->mask & NVMF_OPT_TRSVCID)) {
		opts->trsvcid =
			kstrdup(__stringify(NVME_RDMA_IP_PORT), GFP_KERNEL);
		if (!opts->trsvcid) {
			ret = -ENOMEM;
			goto out_free_ctrl;
		}
		opts->mask |= NVMF_OPT_TRSVCID;
	}

	ret = inet_pton_with_scope(&init_net, AF_UNSPEC,
			opts->traddr, opts->trsvcid, &ctrl->addr);
	if (ret) {
		pr_err("malformed address passed: %s:%s\n",
			opts->traddr, opts->trsvcid);
		goto out_free_ctrl;
	}

	if (opts->mask & NVMF_OPT_HOST_TRADDR) {
		ret = inet_pton_with_scope(&init_net, AF_UNSPEC,
			opts->host_traddr, NULL, &ctrl->src_addr);
		if (ret) {
			pr_err("malformed src address passed: %s\n",
			       opts->host_traddr);
			goto out_free_ctrl;
		}
	}

	if (!opts->duplicate_connect && nvme_rdma_existing_controller(opts)) {
		ret = -EALREADY;
		goto out_free_ctrl;
	}

	INIT_DELAYED_WORK(&ctrl->reconnect_work,
			nvme_rdma_reconnect_ctrl_work);
	INIT_WORK(&ctrl->err_work, nvme_rdma_error_recovery_work);
	INIT_WORK(&ctrl->ctrl.reset_work, nvme_rdma_reset_ctrl_work);

	ctrl->ctrl.queue_count = opts->nr_io_queues + opts->nr_write_queues +
				opts->nr_poll_queues + 1;
	ctrl->ctrl.sqsize = opts->queue_size - 1;
	ctrl->ctrl.kato = opts->kato;

	ret = -ENOMEM;
	ctrl->queues = kcalloc(ctrl->ctrl.queue_count, sizeof(*ctrl->queues),
				GFP_KERNEL);
	if (!ctrl->queues)
		goto out_free_ctrl;

	ret = nvme_init_ctrl(&ctrl->ctrl, dev, &nvme_rdma_ctrl_ops,
				0 /* no quirks, we're perfect! */);
	if (ret)
		goto out_kfree_queues;

	changed = nvme_change_ctrl_state(&ctrl->ctrl, NVME_CTRL_CONNECTING);
	WARN_ON_ONCE(!changed);

	ret = nvme_rdma_setup_ctrl(ctrl, true);
	if (ret)
		goto out_uninit_ctrl;

	dev_info(ctrl->ctrl.device, "new ctrl: NQN \"%s\", addr %pISpcs\n",
		ctrl->ctrl.opts->subsysnqn, &ctrl->addr);

	mutex_lock(&nvme_rdma_ctrl_mutex);
	list_add_tail(&ctrl->list, &nvme_rdma_ctrl_list);
	mutex_unlock(&nvme_rdma_ctrl_mutex);

	return &ctrl->ctrl;

out_uninit_ctrl:
	nvme_uninit_ctrl(&ctrl->ctrl);
	nvme_put_ctrl(&ctrl->ctrl);
	if (ret > 0)
		ret = -EIO;
	return ERR_PTR(ret);
out_kfree_queues:
	kfree(ctrl->queues);
out_free_ctrl:
	kfree(ctrl);
	return ERR_PTR(ret);
}

static struct nvmf_transport_ops nvme_rdma_transport = {
	.name		= "rdma",
	.module		= THIS_MODULE,
	.required_opts	= NVMF_OPT_TRADDR,
	.allowed_opts	= NVMF_OPT_TRSVCID | NVMF_OPT_RECONNECT_DELAY |
			  NVMF_OPT_HOST_TRADDR | NVMF_OPT_CTRL_LOSS_TMO |
			  NVMF_OPT_NR_WRITE_QUEUES | NVMF_OPT_NR_POLL_QUEUES |
			  NVMF_OPT_TOS,
	.create_ctrl	= nvme_rdma_create_ctrl,
};

static void nvme_rdma_remove_one(struct ib_device *ib_device, void *client_data)
{
	struct nvme_rdma_ctrl *ctrl;
	struct nvme_rdma_device *ndev;
	bool found = false;

	mutex_lock(&device_list_mutex);
	list_for_each_entry(ndev, &device_list, entry) {
		if (ndev->dev == ib_device) {
			found = true;
			break;
		}
	}
	mutex_unlock(&device_list_mutex);

	if (!found)
		return;

	/* Delete all controllers using this device */
	mutex_lock(&nvme_rdma_ctrl_mutex);
	list_for_each_entry(ctrl, &nvme_rdma_ctrl_list, list) {
		if (ctrl->device->dev != ib_device)
			continue;
		nvme_delete_ctrl(&ctrl->ctrl);
	}
	mutex_unlock(&nvme_rdma_ctrl_mutex);

	flush_workqueue(nvme_delete_wq);
}

static struct ib_client nvme_rdma_ib_client = {
	.name   = "nvme_rdma",
	.remove = nvme_rdma_remove_one
};

static int __init nvme_rdma_init_module(void)
{
	int ret;

	ret = ib_register_client(&nvme_rdma_ib_client);
	if (ret)
		return ret;

	ret = nvmf_register_transport(&nvme_rdma_transport);
	if (ret)
		goto err_unreg_client;

	return 0;

err_unreg_client:
	ib_unregister_client(&nvme_rdma_ib_client);
	return ret;
}

static void __exit nvme_rdma_cleanup_module(void)
{
	struct nvme_rdma_ctrl *ctrl;

	nvmf_unregister_transport(&nvme_rdma_transport);
	ib_unregister_client(&nvme_rdma_ib_client);

	mutex_lock(&nvme_rdma_ctrl_mutex);
	list_for_each_entry(ctrl, &nvme_rdma_ctrl_list, list)
		nvme_delete_ctrl(&ctrl->ctrl);
	mutex_unlock(&nvme_rdma_ctrl_mutex);
	flush_workqueue(nvme_delete_wq);
}

module_init(nvme_rdma_init_module);
module_exit(nvme_rdma_cleanup_module);

MODULE_LICENSE("GPL v2");<|MERGE_RESOLUTION|>--- conflicted
+++ resolved
@@ -506,21 +506,6 @@
 	}
 	ibdev = queue->device->dev;
 
-<<<<<<< HEAD
-	/*
-	 * Spread I/O queues completion vectors according their queue index.
-	 * Admin queues can always go on completion vector 0.
-	 */
-	comp_vector = (idx == 0 ? idx : idx - 1) % ibdev->num_comp_vectors;
-
-	/* Polling queues need direct cq polling context */
-	if (nvme_rdma_poll_queue(queue))
-		poll_ctx = IB_POLL_DIRECT;
-	else
-		poll_ctx = IB_POLL_SOFTIRQ;
-
-=======
->>>>>>> f59589fc
 	/* +1 for ib_stop_cq */
 	queue->cq_size = cq_factor * queue->queue_size + 1;
 
