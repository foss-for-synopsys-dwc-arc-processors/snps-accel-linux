// SPDX-License-Identifier: MIT
/*
 * Copyright © 2019 Intel Corporation
 */

#include <drm/i915_drm.h>

#include "i915_drv.h"
#include "intel_breadcrumbs.h"
#include "intel_gt.h"
#include "intel_gt_clock_utils.h"
#include "intel_gt_irq.h"
#include "intel_gt_pm_irq.h"
#include "intel_rps.h"
#include "intel_sideband.h"
#include "../../../platform/x86/intel_ips.h"

#define BUSY_MAX_EI	20u /* ms */

/*
 * Lock protecting IPS related data structures
 */
static DEFINE_SPINLOCK(mchdev_lock);

static struct intel_gt *rps_to_gt(struct intel_rps *rps)
{
	return container_of(rps, struct intel_gt, rps);
}

static struct drm_i915_private *rps_to_i915(struct intel_rps *rps)
{
	return rps_to_gt(rps)->i915;
}

static struct intel_uncore *rps_to_uncore(struct intel_rps *rps)
{
	return rps_to_gt(rps)->uncore;
}

static struct intel_guc_slpc *rps_to_slpc(struct intel_rps *rps)
{
	struct intel_gt *gt = rps_to_gt(rps);

	return &gt->uc.guc.slpc;
}

static bool rps_uses_slpc(struct intel_rps *rps)
{
	struct intel_gt *gt = rps_to_gt(rps);

	return intel_uc_uses_guc_slpc(&gt->uc);
}

static u32 rps_pm_sanitize_mask(struct intel_rps *rps, u32 mask)
{
	return mask & ~rps->pm_intrmsk_mbz;
}

static void set(struct intel_uncore *uncore, i915_reg_t reg, u32 val)
{
	intel_uncore_write_fw(uncore, reg, val);
}

static void rps_timer(struct timer_list *t)
{
	struct intel_rps *rps = from_timer(rps, t, timer);
	struct intel_engine_cs *engine;
	ktime_t dt, last, timestamp;
	enum intel_engine_id id;
	s64 max_busy[3] = {};

	timestamp = 0;
	for_each_engine(engine, rps_to_gt(rps), id) {
		s64 busy;
		int i;

		dt = intel_engine_get_busy_time(engine, &timestamp);
		last = engine->stats.rps;
		engine->stats.rps = dt;

		busy = ktime_to_ns(ktime_sub(dt, last));
		for (i = 0; i < ARRAY_SIZE(max_busy); i++) {
			if (busy > max_busy[i])
				swap(busy, max_busy[i]);
		}
	}
	last = rps->pm_timestamp;
	rps->pm_timestamp = timestamp;

	if (intel_rps_is_active(rps)) {
		s64 busy;
		int i;

		dt = ktime_sub(timestamp, last);

		/*
		 * Our goal is to evaluate each engine independently, so we run
		 * at the lowest clocks required to sustain the heaviest
		 * workload. However, a task may be split into sequential
		 * dependent operations across a set of engines, such that
		 * the independent contributions do not account for high load,
		 * but overall the task is GPU bound. For example, consider
		 * video decode on vcs followed by colour post-processing
		 * on vecs, followed by general post-processing on rcs.
		 * Since multi-engines being active does imply a single
		 * continuous workload across all engines, we hedge our
		 * bets by only contributing a factor of the distributed
		 * load into our busyness calculation.
		 */
		busy = max_busy[0];
		for (i = 1; i < ARRAY_SIZE(max_busy); i++) {
			if (!max_busy[i])
				break;

			busy += div_u64(max_busy[i], 1 << i);
		}
		GT_TRACE(rps_to_gt(rps),
			 "busy:%lld [%d%%], max:[%lld, %lld, %lld], interval:%d\n",
			 busy, (int)div64_u64(100 * busy, dt),
			 max_busy[0], max_busy[1], max_busy[2],
			 rps->pm_interval);

		if (100 * busy > rps->power.up_threshold * dt &&
		    rps->cur_freq < rps->max_freq_softlimit) {
			rps->pm_iir |= GEN6_PM_RP_UP_THRESHOLD;
			rps->pm_interval = 1;
			schedule_work(&rps->work);
		} else if (100 * busy < rps->power.down_threshold * dt &&
			   rps->cur_freq > rps->min_freq_softlimit) {
			rps->pm_iir |= GEN6_PM_RP_DOWN_THRESHOLD;
			rps->pm_interval = 1;
			schedule_work(&rps->work);
		} else {
			rps->last_adj = 0;
		}

		mod_timer(&rps->timer,
			  jiffies + msecs_to_jiffies(rps->pm_interval));
		rps->pm_interval = min(rps->pm_interval * 2, BUSY_MAX_EI);
	}
}

static void rps_start_timer(struct intel_rps *rps)
{
	rps->pm_timestamp = ktime_sub(ktime_get(), rps->pm_timestamp);
	rps->pm_interval = 1;
	mod_timer(&rps->timer, jiffies + 1);
}

static void rps_stop_timer(struct intel_rps *rps)
{
	del_timer_sync(&rps->timer);
	rps->pm_timestamp = ktime_sub(ktime_get(), rps->pm_timestamp);
	cancel_work_sync(&rps->work);
}

static u32 rps_pm_mask(struct intel_rps *rps, u8 val)
{
	u32 mask = 0;

	/* We use UP_EI_EXPIRED interrupts for both up/down in manual mode */
	if (val > rps->min_freq_softlimit)
		mask |= (GEN6_PM_RP_UP_EI_EXPIRED |
			 GEN6_PM_RP_DOWN_THRESHOLD |
			 GEN6_PM_RP_DOWN_TIMEOUT);

	if (val < rps->max_freq_softlimit)
		mask |= GEN6_PM_RP_UP_EI_EXPIRED | GEN6_PM_RP_UP_THRESHOLD;

	mask &= rps->pm_events;

	return rps_pm_sanitize_mask(rps, ~mask);
}

static void rps_reset_ei(struct intel_rps *rps)
{
	memset(&rps->ei, 0, sizeof(rps->ei));
}

static void rps_enable_interrupts(struct intel_rps *rps)
{
	struct intel_gt *gt = rps_to_gt(rps);

	GEM_BUG_ON(rps_uses_slpc(rps));

	GT_TRACE(gt, "interrupts:on rps->pm_events: %x, rps_pm_mask:%x\n",
		 rps->pm_events, rps_pm_mask(rps, rps->last_freq));

	rps_reset_ei(rps);

	spin_lock_irq(&gt->irq_lock);
	gen6_gt_pm_enable_irq(gt, rps->pm_events);
	spin_unlock_irq(&gt->irq_lock);

	intel_uncore_write(gt->uncore,
			   GEN6_PMINTRMSK, rps_pm_mask(rps, rps->last_freq));
}

static void gen6_rps_reset_interrupts(struct intel_rps *rps)
{
	gen6_gt_pm_reset_iir(rps_to_gt(rps), GEN6_PM_RPS_EVENTS);
}

static void gen11_rps_reset_interrupts(struct intel_rps *rps)
{
	while (gen11_gt_reset_one_iir(rps_to_gt(rps), 0, GEN11_GTPM))
		;
}

static void rps_reset_interrupts(struct intel_rps *rps)
{
	struct intel_gt *gt = rps_to_gt(rps);

	spin_lock_irq(&gt->irq_lock);
	if (GRAPHICS_VER(gt->i915) >= 11)
		gen11_rps_reset_interrupts(rps);
	else
		gen6_rps_reset_interrupts(rps);

	rps->pm_iir = 0;
	spin_unlock_irq(&gt->irq_lock);
}

static void rps_disable_interrupts(struct intel_rps *rps)
{
	struct intel_gt *gt = rps_to_gt(rps);

	intel_uncore_write(gt->uncore,
			   GEN6_PMINTRMSK, rps_pm_sanitize_mask(rps, ~0u));

	spin_lock_irq(&gt->irq_lock);
	gen6_gt_pm_disable_irq(gt, GEN6_PM_RPS_EVENTS);
	spin_unlock_irq(&gt->irq_lock);

	intel_synchronize_irq(gt->i915);

	/*
	 * Now that we will not be generating any more work, flush any
	 * outstanding tasks. As we are called on the RPS idle path,
	 * we will reset the GPU to minimum frequencies, so the current
	 * state of the worker can be discarded.
	 */
	cancel_work_sync(&rps->work);

	rps_reset_interrupts(rps);
	GT_TRACE(gt, "interrupts:off\n");
}

static const struct cparams {
	u16 i;
	u16 t;
	u16 m;
	u16 c;
} cparams[] = {
	{ 1, 1333, 301, 28664 },
	{ 1, 1066, 294, 24460 },
	{ 1, 800, 294, 25192 },
	{ 0, 1333, 276, 27605 },
	{ 0, 1066, 276, 27605 },
	{ 0, 800, 231, 23784 },
};

static void gen5_rps_init(struct intel_rps *rps)
{
	struct drm_i915_private *i915 = rps_to_i915(rps);
	struct intel_uncore *uncore = rps_to_uncore(rps);
	u8 fmax, fmin, fstart;
	u32 rgvmodectl;
	int c_m, i;

	if (i915->fsb_freq <= 3200)
		c_m = 0;
	else if (i915->fsb_freq <= 4800)
		c_m = 1;
	else
		c_m = 2;

	for (i = 0; i < ARRAY_SIZE(cparams); i++) {
		if (cparams[i].i == c_m && cparams[i].t == i915->mem_freq) {
			rps->ips.m = cparams[i].m;
			rps->ips.c = cparams[i].c;
			break;
		}
	}

	rgvmodectl = intel_uncore_read(uncore, MEMMODECTL);

	/* Set up min, max, and cur for interrupt handling */
	fmax = (rgvmodectl & MEMMODE_FMAX_MASK) >> MEMMODE_FMAX_SHIFT;
	fmin = (rgvmodectl & MEMMODE_FMIN_MASK);
	fstart = (rgvmodectl & MEMMODE_FSTART_MASK) >>
		MEMMODE_FSTART_SHIFT;
	drm_dbg(&i915->drm, "fmax: %d, fmin: %d, fstart: %d\n",
		fmax, fmin, fstart);

	rps->min_freq = fmax;
	rps->efficient_freq = fstart;
	rps->max_freq = fmin;
}

static unsigned long
__ips_chipset_val(struct intel_ips *ips)
{
	struct intel_uncore *uncore =
		rps_to_uncore(container_of(ips, struct intel_rps, ips));
	unsigned long now = jiffies_to_msecs(jiffies), dt;
	unsigned long result;
	u64 total, delta;

	lockdep_assert_held(&mchdev_lock);

	/*
	 * Prevent division-by-zero if we are asking too fast.
	 * Also, we don't get interesting results if we are polling
	 * faster than once in 10ms, so just return the saved value
	 * in such cases.
	 */
	dt = now - ips->last_time1;
	if (dt <= 10)
		return ips->chipset_power;

	/* FIXME: handle per-counter overflow */
	total = intel_uncore_read(uncore, DMIEC);
	total += intel_uncore_read(uncore, DDREC);
	total += intel_uncore_read(uncore, CSIEC);

	delta = total - ips->last_count1;

	result = div_u64(div_u64(ips->m * delta, dt) + ips->c, 10);

	ips->last_count1 = total;
	ips->last_time1 = now;

	ips->chipset_power = result;

	return result;
}

static unsigned long ips_mch_val(struct intel_uncore *uncore)
{
	unsigned int m, x, b;
	u32 tsfs;

	tsfs = intel_uncore_read(uncore, TSFS);
	x = intel_uncore_read8(uncore, TR1);

	b = tsfs & TSFS_INTR_MASK;
	m = (tsfs & TSFS_SLOPE_MASK) >> TSFS_SLOPE_SHIFT;

	return m * x / 127 - b;
}

static int _pxvid_to_vd(u8 pxvid)
{
	if (pxvid == 0)
		return 0;

	if (pxvid >= 8 && pxvid < 31)
		pxvid = 31;

	return (pxvid + 2) * 125;
}

static u32 pvid_to_extvid(struct drm_i915_private *i915, u8 pxvid)
{
	const int vd = _pxvid_to_vd(pxvid);

	if (INTEL_INFO(i915)->is_mobile)
		return max(vd - 1125, 0);

	return vd;
}

static void __gen5_ips_update(struct intel_ips *ips)
{
	struct intel_uncore *uncore =
		rps_to_uncore(container_of(ips, struct intel_rps, ips));
	u64 now, delta, dt;
	u32 count;

	lockdep_assert_held(&mchdev_lock);

	now = ktime_get_raw_ns();
	dt = now - ips->last_time2;
	do_div(dt, NSEC_PER_MSEC);

	/* Don't divide by 0 */
	if (dt <= 10)
		return;

	count = intel_uncore_read(uncore, GFXEC);
	delta = count - ips->last_count2;

	ips->last_count2 = count;
	ips->last_time2 = now;

	/* More magic constants... */
	ips->gfx_power = div_u64(delta * 1181, dt * 10);
}

static void gen5_rps_update(struct intel_rps *rps)
{
	spin_lock_irq(&mchdev_lock);
	__gen5_ips_update(&rps->ips);
	spin_unlock_irq(&mchdev_lock);
}

static unsigned int gen5_invert_freq(struct intel_rps *rps,
				     unsigned int val)
{
	/* Invert the frequency bin into an ips delay */
	val = rps->max_freq - val;
	val = rps->min_freq + val;

	return val;
}

static int __gen5_rps_set(struct intel_rps *rps, u8 val)
{
	struct intel_uncore *uncore = rps_to_uncore(rps);
	u16 rgvswctl;

	lockdep_assert_held(&mchdev_lock);

	rgvswctl = intel_uncore_read16(uncore, MEMSWCTL);
	if (rgvswctl & MEMCTL_CMD_STS) {
		DRM_DEBUG("gpu busy, RCS change rejected\n");
		return -EBUSY; /* still busy with another command */
	}

	/* Invert the frequency bin into an ips delay */
	val = gen5_invert_freq(rps, val);

	rgvswctl =
		(MEMCTL_CMD_CHFREQ << MEMCTL_CMD_SHIFT) |
		(val << MEMCTL_FREQ_SHIFT) |
		MEMCTL_SFCAVM;
	intel_uncore_write16(uncore, MEMSWCTL, rgvswctl);
	intel_uncore_posting_read16(uncore, MEMSWCTL);

	rgvswctl |= MEMCTL_CMD_STS;
	intel_uncore_write16(uncore, MEMSWCTL, rgvswctl);

	return 0;
}

static int gen5_rps_set(struct intel_rps *rps, u8 val)
{
	int err;

	spin_lock_irq(&mchdev_lock);
	err = __gen5_rps_set(rps, val);
	spin_unlock_irq(&mchdev_lock);

	return err;
}

static unsigned long intel_pxfreq(u32 vidfreq)
{
	int div = (vidfreq & 0x3f0000) >> 16;
	int post = (vidfreq & 0x3000) >> 12;
	int pre = (vidfreq & 0x7);

	if (!pre)
		return 0;

	return div * 133333 / (pre << post);
}

static unsigned int init_emon(struct intel_uncore *uncore)
{
	u8 pxw[16];
	int i;

	/* Disable to program */
	intel_uncore_write(uncore, ECR, 0);
	intel_uncore_posting_read(uncore, ECR);

	/* Program energy weights for various events */
	intel_uncore_write(uncore, SDEW, 0x15040d00);
	intel_uncore_write(uncore, CSIEW0, 0x007f0000);
	intel_uncore_write(uncore, CSIEW1, 0x1e220004);
	intel_uncore_write(uncore, CSIEW2, 0x04000004);

	for (i = 0; i < 5; i++)
		intel_uncore_write(uncore, PEW(i), 0);
	for (i = 0; i < 3; i++)
		intel_uncore_write(uncore, DEW(i), 0);

	/* Program P-state weights to account for frequency power adjustment */
	for (i = 0; i < 16; i++) {
		u32 pxvidfreq = intel_uncore_read(uncore, PXVFREQ(i));
		unsigned int freq = intel_pxfreq(pxvidfreq);
		unsigned int vid =
			(pxvidfreq & PXVFREQ_PX_MASK) >> PXVFREQ_PX_SHIFT;
		unsigned int val;

		val = vid * vid * freq / 1000 * 255;
		val /= 127 * 127 * 900;

		pxw[i] = val;
	}
	/* Render standby states get 0 weight */
	pxw[14] = 0;
	pxw[15] = 0;

	for (i = 0; i < 4; i++) {
		intel_uncore_write(uncore, PXW(i),
				   pxw[i * 4 + 0] << 24 |
				   pxw[i * 4 + 1] << 16 |
				   pxw[i * 4 + 2] <<  8 |
				   pxw[i * 4 + 3] <<  0);
	}

	/* Adjust magic regs to magic values (more experimental results) */
	intel_uncore_write(uncore, OGW0, 0);
	intel_uncore_write(uncore, OGW1, 0);
	intel_uncore_write(uncore, EG0, 0x00007f00);
	intel_uncore_write(uncore, EG1, 0x0000000e);
	intel_uncore_write(uncore, EG2, 0x000e0000);
	intel_uncore_write(uncore, EG3, 0x68000300);
	intel_uncore_write(uncore, EG4, 0x42000000);
	intel_uncore_write(uncore, EG5, 0x00140031);
	intel_uncore_write(uncore, EG6, 0);
	intel_uncore_write(uncore, EG7, 0);

	for (i = 0; i < 8; i++)
		intel_uncore_write(uncore, PXWL(i), 0);

	/* Enable PMON + select events */
	intel_uncore_write(uncore, ECR, 0x80000019);

	return intel_uncore_read(uncore, LCFUSE02) & LCFUSE_HIV_MASK;
}

static bool gen5_rps_enable(struct intel_rps *rps)
{
	struct drm_i915_private *i915 = rps_to_i915(rps);
	struct intel_uncore *uncore = rps_to_uncore(rps);
	u8 fstart, vstart;
	u32 rgvmodectl;

	spin_lock_irq(&mchdev_lock);

	rgvmodectl = intel_uncore_read(uncore, MEMMODECTL);

	/* Enable temp reporting */
	intel_uncore_write16(uncore, PMMISC,
			     intel_uncore_read16(uncore, PMMISC) | MCPPCE_EN);
	intel_uncore_write16(uncore, TSC1,
			     intel_uncore_read16(uncore, TSC1) | TSE);

	/* 100ms RC evaluation intervals */
	intel_uncore_write(uncore, RCUPEI, 100000);
	intel_uncore_write(uncore, RCDNEI, 100000);

	/* Set max/min thresholds to 90ms and 80ms respectively */
	intel_uncore_write(uncore, RCBMAXAVG, 90000);
	intel_uncore_write(uncore, RCBMINAVG, 80000);

	intel_uncore_write(uncore, MEMIHYST, 1);

	/* Set up min, max, and cur for interrupt handling */
	fstart = (rgvmodectl & MEMMODE_FSTART_MASK) >>
		MEMMODE_FSTART_SHIFT;

	vstart = (intel_uncore_read(uncore, PXVFREQ(fstart)) &
		  PXVFREQ_PX_MASK) >> PXVFREQ_PX_SHIFT;

	intel_uncore_write(uncore,
			   MEMINTREN,
			   MEMINT_CX_SUPR_EN | MEMINT_EVAL_CHG_EN);

	intel_uncore_write(uncore, VIDSTART, vstart);
	intel_uncore_posting_read(uncore, VIDSTART);

	rgvmodectl |= MEMMODE_SWMODE_EN;
	intel_uncore_write(uncore, MEMMODECTL, rgvmodectl);

	if (wait_for_atomic((intel_uncore_read(uncore, MEMSWCTL) &
			     MEMCTL_CMD_STS) == 0, 10))
		drm_err(&uncore->i915->drm,
			"stuck trying to change perf mode\n");
	mdelay(1);

	__gen5_rps_set(rps, rps->cur_freq);

	rps->ips.last_count1 = intel_uncore_read(uncore, DMIEC);
	rps->ips.last_count1 += intel_uncore_read(uncore, DDREC);
	rps->ips.last_count1 += intel_uncore_read(uncore, CSIEC);
	rps->ips.last_time1 = jiffies_to_msecs(jiffies);

	rps->ips.last_count2 = intel_uncore_read(uncore, GFXEC);
	rps->ips.last_time2 = ktime_get_raw_ns();

	spin_lock(&i915->irq_lock);
	ilk_enable_display_irq(i915, DE_PCU_EVENT);
	spin_unlock(&i915->irq_lock);

	spin_unlock_irq(&mchdev_lock);

	rps->ips.corr = init_emon(uncore);

	return true;
}

static void gen5_rps_disable(struct intel_rps *rps)
{
	struct drm_i915_private *i915 = rps_to_i915(rps);
	struct intel_uncore *uncore = rps_to_uncore(rps);
	u16 rgvswctl;

	spin_lock_irq(&mchdev_lock);

	spin_lock(&i915->irq_lock);
	ilk_disable_display_irq(i915, DE_PCU_EVENT);
	spin_unlock(&i915->irq_lock);

	rgvswctl = intel_uncore_read16(uncore, MEMSWCTL);

	/* Ack interrupts, disable EFC interrupt */
	intel_uncore_write(uncore, MEMINTREN,
			   intel_uncore_read(uncore, MEMINTREN) &
			   ~MEMINT_EVAL_CHG_EN);
	intel_uncore_write(uncore, MEMINTRSTS, MEMINT_EVAL_CHG);

	/* Go back to the starting frequency */
	__gen5_rps_set(rps, rps->idle_freq);
	mdelay(1);
	rgvswctl |= MEMCTL_CMD_STS;
	intel_uncore_write(uncore, MEMSWCTL, rgvswctl);
	mdelay(1);

	spin_unlock_irq(&mchdev_lock);
}

static u32 rps_limits(struct intel_rps *rps, u8 val)
{
	u32 limits;

	/*
	 * Only set the down limit when we've reached the lowest level to avoid
	 * getting more interrupts, otherwise leave this clear. This prevents a
	 * race in the hw when coming out of rc6: There's a tiny window where
	 * the hw runs at the minimal clock before selecting the desired
	 * frequency, if the down threshold expires in that window we will not
	 * receive a down interrupt.
	 */
	if (GRAPHICS_VER(rps_to_i915(rps)) >= 9) {
		limits = rps->max_freq_softlimit << 23;
		if (val <= rps->min_freq_softlimit)
			limits |= rps->min_freq_softlimit << 14;
	} else {
		limits = rps->max_freq_softlimit << 24;
		if (val <= rps->min_freq_softlimit)
			limits |= rps->min_freq_softlimit << 16;
	}

	return limits;
}

static void rps_set_power(struct intel_rps *rps, int new_power)
{
	struct intel_gt *gt = rps_to_gt(rps);
	struct intel_uncore *uncore = gt->uncore;
	u32 threshold_up = 0, threshold_down = 0; /* in % */
	u32 ei_up = 0, ei_down = 0;

	lockdep_assert_held(&rps->power.mutex);

	if (new_power == rps->power.mode)
		return;

	threshold_up = 95;
	threshold_down = 85;

	/* Note the units here are not exactly 1us, but 1280ns. */
	switch (new_power) {
	case LOW_POWER:
		ei_up = 16000;
		ei_down = 32000;
		break;

	case BETWEEN:
		ei_up = 13000;
		ei_down = 32000;
		break;

	case HIGH_POWER:
		ei_up = 10000;
		ei_down = 32000;
		break;
	}

	/* When byt can survive without system hang with dynamic
	 * sw freq adjustments, this restriction can be lifted.
	 */
	if (IS_VALLEYVIEW(gt->i915))
		goto skip_hw_write;

	GT_TRACE(gt,
		 "changing power mode [%d], up %d%% @ %dus, down %d%% @ %dus\n",
		 new_power, threshold_up, ei_up, threshold_down, ei_down);

	set(uncore, GEN6_RP_UP_EI,
	    intel_gt_ns_to_pm_interval(gt, ei_up * 1000));
	set(uncore, GEN6_RP_UP_THRESHOLD,
	    intel_gt_ns_to_pm_interval(gt, ei_up * threshold_up * 10));

	set(uncore, GEN6_RP_DOWN_EI,
	    intel_gt_ns_to_pm_interval(gt, ei_down * 1000));
	set(uncore, GEN6_RP_DOWN_THRESHOLD,
	    intel_gt_ns_to_pm_interval(gt, ei_down * threshold_down * 10));

	set(uncore, GEN6_RP_CONTROL,
	    (GRAPHICS_VER(gt->i915) > 9 ? 0 : GEN6_RP_MEDIA_TURBO) |
	    GEN6_RP_MEDIA_HW_NORMAL_MODE |
	    GEN6_RP_MEDIA_IS_GFX |
	    GEN6_RP_ENABLE |
	    GEN6_RP_UP_BUSY_AVG |
	    GEN6_RP_DOWN_IDLE_AVG);

skip_hw_write:
	rps->power.mode = new_power;
	rps->power.up_threshold = threshold_up;
	rps->power.down_threshold = threshold_down;
}

static void gen6_rps_set_thresholds(struct intel_rps *rps, u8 val)
{
	int new_power;

	new_power = rps->power.mode;
	switch (rps->power.mode) {
	case LOW_POWER:
		if (val > rps->efficient_freq + 1 &&
		    val > rps->cur_freq)
			new_power = BETWEEN;
		break;

	case BETWEEN:
		if (val <= rps->efficient_freq &&
		    val < rps->cur_freq)
			new_power = LOW_POWER;
		else if (val >= rps->rp0_freq &&
			 val > rps->cur_freq)
			new_power = HIGH_POWER;
		break;

	case HIGH_POWER:
		if (val < (rps->rp1_freq + rps->rp0_freq) >> 1 &&
		    val < rps->cur_freq)
			new_power = BETWEEN;
		break;
	}
	/* Max/min bins are special */
	if (val <= rps->min_freq_softlimit)
		new_power = LOW_POWER;
	if (val >= rps->max_freq_softlimit)
		new_power = HIGH_POWER;

	mutex_lock(&rps->power.mutex);
	if (rps->power.interactive)
		new_power = HIGH_POWER;
	rps_set_power(rps, new_power);
	mutex_unlock(&rps->power.mutex);
}

void intel_rps_mark_interactive(struct intel_rps *rps, bool interactive)
{
	GT_TRACE(rps_to_gt(rps), "mark interactive: %s\n", yesno(interactive));

	mutex_lock(&rps->power.mutex);
	if (interactive) {
		if (!rps->power.interactive++ && intel_rps_is_active(rps))
			rps_set_power(rps, HIGH_POWER);
	} else {
		GEM_BUG_ON(!rps->power.interactive);
		rps->power.interactive--;
	}
	mutex_unlock(&rps->power.mutex);
}

static int gen6_rps_set(struct intel_rps *rps, u8 val)
{
	struct intel_uncore *uncore = rps_to_uncore(rps);
	struct drm_i915_private *i915 = rps_to_i915(rps);
	u32 swreq;

	GEM_BUG_ON(rps_uses_slpc(rps));

	if (GRAPHICS_VER(i915) >= 9)
		swreq = GEN9_FREQUENCY(val);
	else if (IS_HASWELL(i915) || IS_BROADWELL(i915))
		swreq = HSW_FREQUENCY(val);
	else
		swreq = (GEN6_FREQUENCY(val) |
			 GEN6_OFFSET(0) |
			 GEN6_AGGRESSIVE_TURBO);
	set(uncore, GEN6_RPNSWREQ, swreq);

	GT_TRACE(rps_to_gt(rps), "set val:%x, freq:%d, swreq:%x\n",
		 val, intel_gpu_freq(rps, val), swreq);

	return 0;
}

static int vlv_rps_set(struct intel_rps *rps, u8 val)
{
	struct drm_i915_private *i915 = rps_to_i915(rps);
	int err;

	vlv_punit_get(i915);
	err = vlv_punit_write(i915, PUNIT_REG_GPU_FREQ_REQ, val);
	vlv_punit_put(i915);

	GT_TRACE(rps_to_gt(rps), "set val:%x, freq:%d\n",
		 val, intel_gpu_freq(rps, val));

	return err;
}

static int rps_set(struct intel_rps *rps, u8 val, bool update)
{
	struct drm_i915_private *i915 = rps_to_i915(rps);
	int err;

	if (val == rps->last_freq)
		return 0;

	if (IS_VALLEYVIEW(i915) || IS_CHERRYVIEW(i915))
		err = vlv_rps_set(rps, val);
	else if (GRAPHICS_VER(i915) >= 6)
		err = gen6_rps_set(rps, val);
	else
		err = gen5_rps_set(rps, val);
	if (err)
		return err;

	if (update && GRAPHICS_VER(i915) >= 6)
		gen6_rps_set_thresholds(rps, val);
	rps->last_freq = val;

	return 0;
}

void intel_rps_unpark(struct intel_rps *rps)
{
	if (!intel_rps_is_enabled(rps))
		return;

	GT_TRACE(rps_to_gt(rps), "unpark:%x\n", rps->cur_freq);

	/*
	 * Use the user's desired frequency as a guide, but for better
	 * performance, jump directly to RPe as our starting frequency.
	 */
	mutex_lock(&rps->lock);

	intel_rps_set_active(rps);
	intel_rps_set(rps,
		      clamp(rps->cur_freq,
			    rps->min_freq_softlimit,
			    rps->max_freq_softlimit));

	mutex_unlock(&rps->lock);

	rps->pm_iir = 0;
	if (intel_rps_has_interrupts(rps))
		rps_enable_interrupts(rps);
	if (intel_rps_uses_timer(rps))
		rps_start_timer(rps);

	if (GRAPHICS_VER(rps_to_i915(rps)) == 5)
		gen5_rps_update(rps);
}

void intel_rps_park(struct intel_rps *rps)
{
	int adj;

	if (!intel_rps_is_enabled(rps))
		return;
<<<<<<< HEAD

	GEM_BUG_ON(atomic_read(&rps->num_waiters));
=======
>>>>>>> 6195eb15

	if (!intel_rps_clear_active(rps))
		return;

	if (intel_rps_uses_timer(rps))
		rps_stop_timer(rps);
	if (intel_rps_has_interrupts(rps))
		rps_disable_interrupts(rps);

	if (rps->last_freq <= rps->idle_freq)
		return;

	/*
	 * The punit delays the write of the frequency and voltage until it
	 * determines the GPU is awake. During normal usage we don't want to
	 * waste power changing the frequency if the GPU is sleeping (rc6).
	 * However, the GPU and driver is now idle and we do not want to delay
	 * switching to minimum voltage (reducing power whilst idle) as we do
	 * not expect to be woken in the near future and so must flush the
	 * change by waking the device.
	 *
	 * We choose to take the media powerwell (either would do to trick the
	 * punit into committing the voltage change) as that takes a lot less
	 * power than the render powerwell.
	 */
	intel_uncore_forcewake_get(rps_to_uncore(rps), FORCEWAKE_MEDIA);
	rps_set(rps, rps->idle_freq, false);
	intel_uncore_forcewake_put(rps_to_uncore(rps), FORCEWAKE_MEDIA);

	/*
	 * Since we will try and restart from the previously requested
	 * frequency on unparking, treat this idle point as a downclock
	 * interrupt and reduce the frequency for resume. If we park/unpark
	 * more frequently than the rps worker can run, we will not respond
	 * to any EI and never see a change in frequency.
	 *
	 * (Note we accommodate Cherryview's limitation of only using an
	 * even bin by applying it to all.)
	 */
	adj = rps->last_adj;
	if (adj < 0)
		adj *= 2;
	else /* CHV needs even encode values */
		adj = -2;
	rps->last_adj = adj;
	rps->cur_freq = max_t(int, rps->cur_freq + adj, rps->min_freq);
	if (rps->cur_freq < rps->efficient_freq) {
		rps->cur_freq = rps->efficient_freq;
		rps->last_adj = 0;
	}

	GT_TRACE(rps_to_gt(rps), "park:%x\n", rps->cur_freq);
}

void intel_rps_boost(struct i915_request *rq)
{
	if (i915_request_signaled(rq) || i915_request_has_waitboost(rq))
		return;

	/* Serializes with i915_request_retire() */
	if (!test_and_set_bit(I915_FENCE_FLAG_BOOST, &rq->fence.flags)) {
		struct intel_rps *rps = &READ_ONCE(rq->engine)->gt->rps;

		if (atomic_fetch_inc(&rps->num_waiters))
			return;

		if (!intel_rps_is_active(rps))
			return;

		GT_TRACE(rps_to_gt(rps), "boost fence:%llx:%llx\n",
			 rq->fence.context, rq->fence.seqno);

		if (READ_ONCE(rps->cur_freq) < rps->boost_freq)
			schedule_work(&rps->work);

		WRITE_ONCE(rps->boosts, rps->boosts + 1); /* debug only */
	}
}

int intel_rps_set(struct intel_rps *rps, u8 val)
{
	int err;

	lockdep_assert_held(&rps->lock);
	GEM_BUG_ON(val > rps->max_freq);
	GEM_BUG_ON(val < rps->min_freq);

	if (intel_rps_is_active(rps)) {
		err = rps_set(rps, val, true);
		if (err)
			return err;

		/*
		 * Make sure we continue to get interrupts
		 * until we hit the minimum or maximum frequencies.
		 */
		if (intel_rps_has_interrupts(rps)) {
			struct intel_uncore *uncore = rps_to_uncore(rps);

			set(uncore,
			    GEN6_RP_INTERRUPT_LIMITS, rps_limits(rps, val));

			set(uncore, GEN6_PMINTRMSK, rps_pm_mask(rps, val));
		}
	}

	rps->cur_freq = val;
	return 0;
}

static void gen6_rps_init(struct intel_rps *rps)
{
	struct drm_i915_private *i915 = rps_to_i915(rps);
	struct intel_uncore *uncore = rps_to_uncore(rps);

	/* All of these values are in units of 50MHz */

	/* static values from HW: RP0 > RP1 > RPn (min_freq) */
	if (IS_GEN9_LP(i915)) {
		u32 rp_state_cap = intel_uncore_read(uncore, BXT_RP_STATE_CAP);

		rps->rp0_freq = (rp_state_cap >> 16) & 0xff;
		rps->rp1_freq = (rp_state_cap >>  8) & 0xff;
		rps->min_freq = (rp_state_cap >>  0) & 0xff;
	} else {
		u32 rp_state_cap = intel_uncore_read(uncore, GEN6_RP_STATE_CAP);

		rps->rp0_freq = (rp_state_cap >>  0) & 0xff;
		rps->rp1_freq = (rp_state_cap >>  8) & 0xff;
		rps->min_freq = (rp_state_cap >> 16) & 0xff;
	}

	/* hw_max = RP0 until we check for overclocking */
	rps->max_freq = rps->rp0_freq;

	rps->efficient_freq = rps->rp1_freq;
	if (IS_HASWELL(i915) || IS_BROADWELL(i915) ||
	    IS_GEN9_BC(i915) || GRAPHICS_VER(i915) >= 11) {
		u32 ddcc_status = 0;

		if (sandybridge_pcode_read(i915,
					   HSW_PCODE_DYNAMIC_DUTY_CYCLE_CONTROL,
					   &ddcc_status, NULL) == 0)
			rps->efficient_freq =
				clamp_t(u8,
					(ddcc_status >> 8) & 0xff,
					rps->min_freq,
					rps->max_freq);
	}

	if (IS_GEN9_BC(i915) || GRAPHICS_VER(i915) >= 11) {
		/* Store the frequency values in 16.66 MHZ units, which is
		 * the natural hardware unit for SKL
		 */
		rps->rp0_freq *= GEN9_FREQ_SCALER;
		rps->rp1_freq *= GEN9_FREQ_SCALER;
		rps->min_freq *= GEN9_FREQ_SCALER;
		rps->max_freq *= GEN9_FREQ_SCALER;
		rps->efficient_freq *= GEN9_FREQ_SCALER;
	}
}

static bool rps_reset(struct intel_rps *rps)
{
	struct drm_i915_private *i915 = rps_to_i915(rps);

	/* force a reset */
	rps->power.mode = -1;
	rps->last_freq = -1;

	if (rps_set(rps, rps->min_freq, true)) {
		drm_err(&i915->drm, "Failed to reset RPS to initial values\n");
		return false;
	}

	rps->cur_freq = rps->min_freq;
	return true;
}

/* See the Gen9_GT_PM_Programming_Guide doc for the below */
static bool gen9_rps_enable(struct intel_rps *rps)
{
	struct intel_gt *gt = rps_to_gt(rps);
	struct intel_uncore *uncore = gt->uncore;

	/* Program defaults and thresholds for RPS */
	if (GRAPHICS_VER(gt->i915) == 9)
		intel_uncore_write_fw(uncore, GEN6_RC_VIDEO_FREQ,
				      GEN9_FREQUENCY(rps->rp1_freq));

	intel_uncore_write_fw(uncore, GEN6_RP_IDLE_HYSTERSIS, 0xa);

	rps->pm_events = GEN6_PM_RP_UP_THRESHOLD | GEN6_PM_RP_DOWN_THRESHOLD;

	return rps_reset(rps);
}

static bool gen8_rps_enable(struct intel_rps *rps)
{
	struct intel_uncore *uncore = rps_to_uncore(rps);

	intel_uncore_write_fw(uncore, GEN6_RC_VIDEO_FREQ,
			      HSW_FREQUENCY(rps->rp1_freq));

	intel_uncore_write_fw(uncore, GEN6_RP_IDLE_HYSTERSIS, 10);

	rps->pm_events = GEN6_PM_RP_UP_THRESHOLD | GEN6_PM_RP_DOWN_THRESHOLD;

	return rps_reset(rps);
}

static bool gen6_rps_enable(struct intel_rps *rps)
{
	struct intel_uncore *uncore = rps_to_uncore(rps);

	/* Power down if completely idle for over 50ms */
	intel_uncore_write_fw(uncore, GEN6_RP_DOWN_TIMEOUT, 50000);
	intel_uncore_write_fw(uncore, GEN6_RP_IDLE_HYSTERSIS, 10);

	rps->pm_events = (GEN6_PM_RP_UP_THRESHOLD |
			  GEN6_PM_RP_DOWN_THRESHOLD |
			  GEN6_PM_RP_DOWN_TIMEOUT);

	return rps_reset(rps);
}

static int chv_rps_max_freq(struct intel_rps *rps)
{
	struct drm_i915_private *i915 = rps_to_i915(rps);
	struct intel_gt *gt = rps_to_gt(rps);
	u32 val;

	val = vlv_punit_read(i915, FB_GFX_FMAX_AT_VMAX_FUSE);

	switch (gt->info.sseu.eu_total) {
	case 8:
		/* (2 * 4) config */
		val >>= FB_GFX_FMAX_AT_VMAX_2SS4EU_FUSE_SHIFT;
		break;
	case 12:
		/* (2 * 6) config */
		val >>= FB_GFX_FMAX_AT_VMAX_2SS6EU_FUSE_SHIFT;
		break;
	case 16:
		/* (2 * 8) config */
	default:
		/* Setting (2 * 8) Min RP0 for any other combination */
		val >>= FB_GFX_FMAX_AT_VMAX_2SS8EU_FUSE_SHIFT;
		break;
	}

	return val & FB_GFX_FREQ_FUSE_MASK;
}

static int chv_rps_rpe_freq(struct intel_rps *rps)
{
	struct drm_i915_private *i915 = rps_to_i915(rps);
	u32 val;

	val = vlv_punit_read(i915, PUNIT_GPU_DUTYCYCLE_REG);
	val >>= PUNIT_GPU_DUTYCYCLE_RPE_FREQ_SHIFT;

	return val & PUNIT_GPU_DUTYCYCLE_RPE_FREQ_MASK;
}

static int chv_rps_guar_freq(struct intel_rps *rps)
{
	struct drm_i915_private *i915 = rps_to_i915(rps);
	u32 val;

	val = vlv_punit_read(i915, FB_GFX_FMAX_AT_VMAX_FUSE);

	return val & FB_GFX_FREQ_FUSE_MASK;
}

static u32 chv_rps_min_freq(struct intel_rps *rps)
{
	struct drm_i915_private *i915 = rps_to_i915(rps);
	u32 val;

	val = vlv_punit_read(i915, FB_GFX_FMIN_AT_VMIN_FUSE);
	val >>= FB_GFX_FMIN_AT_VMIN_FUSE_SHIFT;

	return val & FB_GFX_FREQ_FUSE_MASK;
}

static bool chv_rps_enable(struct intel_rps *rps)
{
	struct intel_uncore *uncore = rps_to_uncore(rps);
	struct drm_i915_private *i915 = rps_to_i915(rps);
	u32 val;

	/* 1: Program defaults and thresholds for RPS*/
	intel_uncore_write_fw(uncore, GEN6_RP_DOWN_TIMEOUT, 1000000);
	intel_uncore_write_fw(uncore, GEN6_RP_UP_THRESHOLD, 59400);
	intel_uncore_write_fw(uncore, GEN6_RP_DOWN_THRESHOLD, 245000);
	intel_uncore_write_fw(uncore, GEN6_RP_UP_EI, 66000);
	intel_uncore_write_fw(uncore, GEN6_RP_DOWN_EI, 350000);

	intel_uncore_write_fw(uncore, GEN6_RP_IDLE_HYSTERSIS, 10);

	/* 2: Enable RPS */
	intel_uncore_write_fw(uncore, GEN6_RP_CONTROL,
			      GEN6_RP_MEDIA_HW_NORMAL_MODE |
			      GEN6_RP_MEDIA_IS_GFX |
			      GEN6_RP_ENABLE |
			      GEN6_RP_UP_BUSY_AVG |
			      GEN6_RP_DOWN_IDLE_AVG);

	rps->pm_events = (GEN6_PM_RP_UP_THRESHOLD |
			  GEN6_PM_RP_DOWN_THRESHOLD |
			  GEN6_PM_RP_DOWN_TIMEOUT);

	/* Setting Fixed Bias */
	vlv_punit_get(i915);

	val = VLV_OVERRIDE_EN | VLV_SOC_TDP_EN | CHV_BIAS_CPU_50_SOC_50;
	vlv_punit_write(i915, VLV_TURBO_SOC_OVERRIDE, val);

	val = vlv_punit_read(i915, PUNIT_REG_GPU_FREQ_STS);

	vlv_punit_put(i915);

	/* RPS code assumes GPLL is used */
	drm_WARN_ONCE(&i915->drm, (val & GPLLENABLE) == 0,
		      "GPLL not enabled\n");

	drm_dbg(&i915->drm, "GPLL enabled? %s\n", yesno(val & GPLLENABLE));
	drm_dbg(&i915->drm, "GPU status: 0x%08x\n", val);

	return rps_reset(rps);
}

static int vlv_rps_guar_freq(struct intel_rps *rps)
{
	struct drm_i915_private *i915 = rps_to_i915(rps);
	u32 val, rp1;

	val = vlv_nc_read(i915, IOSF_NC_FB_GFX_FREQ_FUSE);

	rp1 = val & FB_GFX_FGUARANTEED_FREQ_FUSE_MASK;
	rp1 >>= FB_GFX_FGUARANTEED_FREQ_FUSE_SHIFT;

	return rp1;
}

static int vlv_rps_max_freq(struct intel_rps *rps)
{
	struct drm_i915_private *i915 = rps_to_i915(rps);
	u32 val, rp0;

	val = vlv_nc_read(i915, IOSF_NC_FB_GFX_FREQ_FUSE);

	rp0 = (val & FB_GFX_MAX_FREQ_FUSE_MASK) >> FB_GFX_MAX_FREQ_FUSE_SHIFT;
	/* Clamp to max */
	rp0 = min_t(u32, rp0, 0xea);

	return rp0;
}

static int vlv_rps_rpe_freq(struct intel_rps *rps)
{
	struct drm_i915_private *i915 = rps_to_i915(rps);
	u32 val, rpe;

	val = vlv_nc_read(i915, IOSF_NC_FB_GFX_FMAX_FUSE_LO);
	rpe = (val & FB_FMAX_VMIN_FREQ_LO_MASK) >> FB_FMAX_VMIN_FREQ_LO_SHIFT;
	val = vlv_nc_read(i915, IOSF_NC_FB_GFX_FMAX_FUSE_HI);
	rpe |= (val & FB_FMAX_VMIN_FREQ_HI_MASK) << 5;

	return rpe;
}

static int vlv_rps_min_freq(struct intel_rps *rps)
{
	struct drm_i915_private *i915 = rps_to_i915(rps);
	u32 val;

	val = vlv_punit_read(i915, PUNIT_REG_GPU_LFM) & 0xff;
	/*
	 * According to the BYT Punit GPU turbo HAS 1.1.6.3 the minimum value
	 * for the minimum frequency in GPLL mode is 0xc1. Contrary to this on
	 * a BYT-M B0 the above register contains 0xbf. Moreover when setting
	 * a frequency Punit will not allow values below 0xc0. Clamp it 0xc0
	 * to make sure it matches what Punit accepts.
	 */
	return max_t(u32, val, 0xc0);
}

static bool vlv_rps_enable(struct intel_rps *rps)
{
	struct intel_uncore *uncore = rps_to_uncore(rps);
	struct drm_i915_private *i915 = rps_to_i915(rps);
	u32 val;

	intel_uncore_write_fw(uncore, GEN6_RP_DOWN_TIMEOUT, 1000000);
	intel_uncore_write_fw(uncore, GEN6_RP_UP_THRESHOLD, 59400);
	intel_uncore_write_fw(uncore, GEN6_RP_DOWN_THRESHOLD, 245000);
	intel_uncore_write_fw(uncore, GEN6_RP_UP_EI, 66000);
	intel_uncore_write_fw(uncore, GEN6_RP_DOWN_EI, 350000);

	intel_uncore_write_fw(uncore, GEN6_RP_IDLE_HYSTERSIS, 10);

	intel_uncore_write_fw(uncore, GEN6_RP_CONTROL,
			      GEN6_RP_MEDIA_TURBO |
			      GEN6_RP_MEDIA_HW_NORMAL_MODE |
			      GEN6_RP_MEDIA_IS_GFX |
			      GEN6_RP_ENABLE |
			      GEN6_RP_UP_BUSY_AVG |
			      GEN6_RP_DOWN_IDLE_CONT);

	/* WaGsvRC0ResidencyMethod:vlv */
	rps->pm_events = GEN6_PM_RP_UP_EI_EXPIRED;

	vlv_punit_get(i915);

	/* Setting Fixed Bias */
	val = VLV_OVERRIDE_EN | VLV_SOC_TDP_EN | VLV_BIAS_CPU_125_SOC_875;
	vlv_punit_write(i915, VLV_TURBO_SOC_OVERRIDE, val);

	val = vlv_punit_read(i915, PUNIT_REG_GPU_FREQ_STS);

	vlv_punit_put(i915);

	/* RPS code assumes GPLL is used */
	drm_WARN_ONCE(&i915->drm, (val & GPLLENABLE) == 0,
		      "GPLL not enabled\n");

	drm_dbg(&i915->drm, "GPLL enabled? %s\n", yesno(val & GPLLENABLE));
	drm_dbg(&i915->drm, "GPU status: 0x%08x\n", val);

	return rps_reset(rps);
}

static unsigned long __ips_gfx_val(struct intel_ips *ips)
{
	struct intel_rps *rps = container_of(ips, typeof(*rps), ips);
	struct intel_uncore *uncore = rps_to_uncore(rps);
	unsigned int t, state1, state2;
	u32 pxvid, ext_v;
	u64 corr, corr2;

	lockdep_assert_held(&mchdev_lock);

	pxvid = intel_uncore_read(uncore, PXVFREQ(rps->cur_freq));
	pxvid = (pxvid >> 24) & 0x7f;
	ext_v = pvid_to_extvid(rps_to_i915(rps), pxvid);

	state1 = ext_v;

	/* Revel in the empirically derived constants */

	/* Correction factor in 1/100000 units */
	t = ips_mch_val(uncore);
	if (t > 80)
		corr = t * 2349 + 135940;
	else if (t >= 50)
		corr = t * 964 + 29317;
	else /* < 50 */
		corr = t * 301 + 1004;

	corr = div_u64(corr * 150142 * state1, 10000) - 78642;
	corr2 = div_u64(corr, 100000) * ips->corr;

	state2 = div_u64(corr2 * state1, 10000);
	state2 /= 100; /* convert to mW */

	__gen5_ips_update(ips);

	return ips->gfx_power + state2;
}

static bool has_busy_stats(struct intel_rps *rps)
{
	struct intel_engine_cs *engine;
	enum intel_engine_id id;

	for_each_engine(engine, rps_to_gt(rps), id) {
		if (!intel_engine_supports_stats(engine))
			return false;
	}

	return true;
}

void intel_rps_enable(struct intel_rps *rps)
{
	struct drm_i915_private *i915 = rps_to_i915(rps);
	struct intel_uncore *uncore = rps_to_uncore(rps);
	bool enabled = false;

	if (!HAS_RPS(i915))
		return;

	if (rps_uses_slpc(rps))
		return;

	intel_gt_check_clock_frequency(rps_to_gt(rps));

	intel_uncore_forcewake_get(uncore, FORCEWAKE_ALL);
	if (rps->max_freq <= rps->min_freq)
		/* leave disabled, no room for dynamic reclocking */;
	else if (IS_CHERRYVIEW(i915))
		enabled = chv_rps_enable(rps);
	else if (IS_VALLEYVIEW(i915))
		enabled = vlv_rps_enable(rps);
	else if (GRAPHICS_VER(i915) >= 9)
		enabled = gen9_rps_enable(rps);
	else if (GRAPHICS_VER(i915) >= 8)
		enabled = gen8_rps_enable(rps);
	else if (GRAPHICS_VER(i915) >= 6)
		enabled = gen6_rps_enable(rps);
	else if (IS_IRONLAKE_M(i915))
		enabled = gen5_rps_enable(rps);
	else
		MISSING_CASE(GRAPHICS_VER(i915));
	intel_uncore_forcewake_put(uncore, FORCEWAKE_ALL);
	if (!enabled)
		return;

	GT_TRACE(rps_to_gt(rps),
		 "min:%x, max:%x, freq:[%d, %d]\n",
		 rps->min_freq, rps->max_freq,
		 intel_gpu_freq(rps, rps->min_freq),
		 intel_gpu_freq(rps, rps->max_freq));

	GEM_BUG_ON(rps->max_freq < rps->min_freq);
	GEM_BUG_ON(rps->idle_freq > rps->max_freq);

	GEM_BUG_ON(rps->efficient_freq < rps->min_freq);
	GEM_BUG_ON(rps->efficient_freq > rps->max_freq);

	if (has_busy_stats(rps))
		intel_rps_set_timer(rps);
	else if (GRAPHICS_VER(i915) >= 6)
		intel_rps_set_interrupts(rps);
	else
		/* Ironlake currently uses intel_ips.ko */ {}

	intel_rps_set_enabled(rps);
}

static void gen6_rps_disable(struct intel_rps *rps)
{
	set(rps_to_uncore(rps), GEN6_RP_CONTROL, 0);
}

void intel_rps_disable(struct intel_rps *rps)
{
	struct drm_i915_private *i915 = rps_to_i915(rps);

	intel_rps_clear_enabled(rps);
	intel_rps_clear_interrupts(rps);
	intel_rps_clear_timer(rps);

	if (GRAPHICS_VER(i915) >= 6)
		gen6_rps_disable(rps);
	else if (IS_IRONLAKE_M(i915))
		gen5_rps_disable(rps);
}

static int byt_gpu_freq(struct intel_rps *rps, int val)
{
	/*
	 * N = val - 0xb7
	 * Slow = Fast = GPLL ref * N
	 */
	return DIV_ROUND_CLOSEST(rps->gpll_ref_freq * (val - 0xb7), 1000);
}

static int byt_freq_opcode(struct intel_rps *rps, int val)
{
	return DIV_ROUND_CLOSEST(1000 * val, rps->gpll_ref_freq) + 0xb7;
}

static int chv_gpu_freq(struct intel_rps *rps, int val)
{
	/*
	 * N = val / 2
	 * CU (slow) = CU2x (fast) / 2 = GPLL ref * N / 2
	 */
	return DIV_ROUND_CLOSEST(rps->gpll_ref_freq * val, 2 * 2 * 1000);
}

static int chv_freq_opcode(struct intel_rps *rps, int val)
{
	/* CHV needs even values */
	return DIV_ROUND_CLOSEST(2 * 1000 * val, rps->gpll_ref_freq) * 2;
}

int intel_gpu_freq(struct intel_rps *rps, int val)
{
	struct drm_i915_private *i915 = rps_to_i915(rps);

	if (GRAPHICS_VER(i915) >= 9)
		return DIV_ROUND_CLOSEST(val * GT_FREQUENCY_MULTIPLIER,
					 GEN9_FREQ_SCALER);
	else if (IS_CHERRYVIEW(i915))
		return chv_gpu_freq(rps, val);
	else if (IS_VALLEYVIEW(i915))
		return byt_gpu_freq(rps, val);
	else if (GRAPHICS_VER(i915) >= 6)
		return val * GT_FREQUENCY_MULTIPLIER;
	else
		return val;
}

int intel_freq_opcode(struct intel_rps *rps, int val)
{
	struct drm_i915_private *i915 = rps_to_i915(rps);

	if (GRAPHICS_VER(i915) >= 9)
		return DIV_ROUND_CLOSEST(val * GEN9_FREQ_SCALER,
					 GT_FREQUENCY_MULTIPLIER);
	else if (IS_CHERRYVIEW(i915))
		return chv_freq_opcode(rps, val);
	else if (IS_VALLEYVIEW(i915))
		return byt_freq_opcode(rps, val);
	else if (GRAPHICS_VER(i915) >= 6)
		return DIV_ROUND_CLOSEST(val, GT_FREQUENCY_MULTIPLIER);
	else
		return val;
}

static void vlv_init_gpll_ref_freq(struct intel_rps *rps)
{
	struct drm_i915_private *i915 = rps_to_i915(rps);

	rps->gpll_ref_freq =
		vlv_get_cck_clock(i915, "GPLL ref",
				  CCK_GPLL_CLOCK_CONTROL,
				  i915->czclk_freq);

	drm_dbg(&i915->drm, "GPLL reference freq: %d kHz\n",
		rps->gpll_ref_freq);
}

static void vlv_rps_init(struct intel_rps *rps)
{
	struct drm_i915_private *i915 = rps_to_i915(rps);
	u32 val;

	vlv_iosf_sb_get(i915,
			BIT(VLV_IOSF_SB_PUNIT) |
			BIT(VLV_IOSF_SB_NC) |
			BIT(VLV_IOSF_SB_CCK));

	vlv_init_gpll_ref_freq(rps);

	val = vlv_punit_read(i915, PUNIT_REG_GPU_FREQ_STS);
	switch ((val >> 6) & 3) {
	case 0:
	case 1:
		i915->mem_freq = 800;
		break;
	case 2:
		i915->mem_freq = 1066;
		break;
	case 3:
		i915->mem_freq = 1333;
		break;
	}
	drm_dbg(&i915->drm, "DDR speed: %d MHz\n", i915->mem_freq);

	rps->max_freq = vlv_rps_max_freq(rps);
	rps->rp0_freq = rps->max_freq;
	drm_dbg(&i915->drm, "max GPU freq: %d MHz (%u)\n",
		intel_gpu_freq(rps, rps->max_freq), rps->max_freq);

	rps->efficient_freq = vlv_rps_rpe_freq(rps);
	drm_dbg(&i915->drm, "RPe GPU freq: %d MHz (%u)\n",
		intel_gpu_freq(rps, rps->efficient_freq), rps->efficient_freq);

	rps->rp1_freq = vlv_rps_guar_freq(rps);
	drm_dbg(&i915->drm, "RP1(Guar Freq) GPU freq: %d MHz (%u)\n",
		intel_gpu_freq(rps, rps->rp1_freq), rps->rp1_freq);

	rps->min_freq = vlv_rps_min_freq(rps);
	drm_dbg(&i915->drm, "min GPU freq: %d MHz (%u)\n",
		intel_gpu_freq(rps, rps->min_freq), rps->min_freq);

	vlv_iosf_sb_put(i915,
			BIT(VLV_IOSF_SB_PUNIT) |
			BIT(VLV_IOSF_SB_NC) |
			BIT(VLV_IOSF_SB_CCK));
}

static void chv_rps_init(struct intel_rps *rps)
{
	struct drm_i915_private *i915 = rps_to_i915(rps);
	u32 val;

	vlv_iosf_sb_get(i915,
			BIT(VLV_IOSF_SB_PUNIT) |
			BIT(VLV_IOSF_SB_NC) |
			BIT(VLV_IOSF_SB_CCK));

	vlv_init_gpll_ref_freq(rps);

	val = vlv_cck_read(i915, CCK_FUSE_REG);

	switch ((val >> 2) & 0x7) {
	case 3:
		i915->mem_freq = 2000;
		break;
	default:
		i915->mem_freq = 1600;
		break;
	}
	drm_dbg(&i915->drm, "DDR speed: %d MHz\n", i915->mem_freq);

	rps->max_freq = chv_rps_max_freq(rps);
	rps->rp0_freq = rps->max_freq;
	drm_dbg(&i915->drm, "max GPU freq: %d MHz (%u)\n",
		intel_gpu_freq(rps, rps->max_freq), rps->max_freq);

	rps->efficient_freq = chv_rps_rpe_freq(rps);
	drm_dbg(&i915->drm, "RPe GPU freq: %d MHz (%u)\n",
		intel_gpu_freq(rps, rps->efficient_freq), rps->efficient_freq);

	rps->rp1_freq = chv_rps_guar_freq(rps);
	drm_dbg(&i915->drm, "RP1(Guar) GPU freq: %d MHz (%u)\n",
		intel_gpu_freq(rps, rps->rp1_freq), rps->rp1_freq);

	rps->min_freq = chv_rps_min_freq(rps);
	drm_dbg(&i915->drm, "min GPU freq: %d MHz (%u)\n",
		intel_gpu_freq(rps, rps->min_freq), rps->min_freq);

	vlv_iosf_sb_put(i915,
			BIT(VLV_IOSF_SB_PUNIT) |
			BIT(VLV_IOSF_SB_NC) |
			BIT(VLV_IOSF_SB_CCK));

	drm_WARN_ONCE(&i915->drm, (rps->max_freq | rps->efficient_freq |
				   rps->rp1_freq | rps->min_freq) & 1,
		      "Odd GPU freq values\n");
}

static void vlv_c0_read(struct intel_uncore *uncore, struct intel_rps_ei *ei)
{
	ei->ktime = ktime_get_raw();
	ei->render_c0 = intel_uncore_read(uncore, VLV_RENDER_C0_COUNT);
	ei->media_c0 = intel_uncore_read(uncore, VLV_MEDIA_C0_COUNT);
}

static u32 vlv_wa_c0_ei(struct intel_rps *rps, u32 pm_iir)
{
	struct intel_uncore *uncore = rps_to_uncore(rps);
	const struct intel_rps_ei *prev = &rps->ei;
	struct intel_rps_ei now;
	u32 events = 0;

	if ((pm_iir & GEN6_PM_RP_UP_EI_EXPIRED) == 0)
		return 0;

	vlv_c0_read(uncore, &now);

	if (prev->ktime) {
		u64 time, c0;
		u32 render, media;

		time = ktime_us_delta(now.ktime, prev->ktime);

		time *= rps_to_i915(rps)->czclk_freq;

		/* Workload can be split between render + media,
		 * e.g. SwapBuffers being blitted in X after being rendered in
		 * mesa. To account for this we need to combine both engines
		 * into our activity counter.
		 */
		render = now.render_c0 - prev->render_c0;
		media = now.media_c0 - prev->media_c0;
		c0 = max(render, media);
		c0 *= 1000 * 100 << 8; /* to usecs and scale to threshold% */

		if (c0 > time * rps->power.up_threshold)
			events = GEN6_PM_RP_UP_THRESHOLD;
		else if (c0 < time * rps->power.down_threshold)
			events = GEN6_PM_RP_DOWN_THRESHOLD;
	}

	rps->ei = now;
	return events;
}

static void rps_work(struct work_struct *work)
{
	struct intel_rps *rps = container_of(work, typeof(*rps), work);
	struct intel_gt *gt = rps_to_gt(rps);
	struct drm_i915_private *i915 = rps_to_i915(rps);
	bool client_boost = false;
	int new_freq, adj, min, max;
	u32 pm_iir = 0;

	spin_lock_irq(&gt->irq_lock);
	pm_iir = fetch_and_zero(&rps->pm_iir) & rps->pm_events;
	client_boost = atomic_read(&rps->num_waiters);
	spin_unlock_irq(&gt->irq_lock);

	/* Make sure we didn't queue anything we're not going to process. */
	if (!pm_iir && !client_boost)
		goto out;

	mutex_lock(&rps->lock);
	if (!intel_rps_is_active(rps)) {
		mutex_unlock(&rps->lock);
		return;
	}

	pm_iir |= vlv_wa_c0_ei(rps, pm_iir);

	adj = rps->last_adj;
	new_freq = rps->cur_freq;
	min = rps->min_freq_softlimit;
	max = rps->max_freq_softlimit;
	if (client_boost)
		max = rps->max_freq;

	GT_TRACE(gt,
		 "pm_iir:%x, client_boost:%s, last:%d, cur:%x, min:%x, max:%x\n",
		 pm_iir, yesno(client_boost),
		 adj, new_freq, min, max);

	if (client_boost && new_freq < rps->boost_freq) {
		new_freq = rps->boost_freq;
		adj = 0;
	} else if (pm_iir & GEN6_PM_RP_UP_THRESHOLD) {
		if (adj > 0)
			adj *= 2;
		else /* CHV needs even encode values */
			adj = IS_CHERRYVIEW(gt->i915) ? 2 : 1;

		if (new_freq >= rps->max_freq_softlimit)
			adj = 0;
	} else if (client_boost) {
		adj = 0;
	} else if (pm_iir & GEN6_PM_RP_DOWN_TIMEOUT) {
		if (rps->cur_freq > rps->efficient_freq)
			new_freq = rps->efficient_freq;
		else if (rps->cur_freq > rps->min_freq_softlimit)
			new_freq = rps->min_freq_softlimit;
		adj = 0;
	} else if (pm_iir & GEN6_PM_RP_DOWN_THRESHOLD) {
		if (adj < 0)
			adj *= 2;
		else /* CHV needs even encode values */
			adj = IS_CHERRYVIEW(gt->i915) ? -2 : -1;

		if (new_freq <= rps->min_freq_softlimit)
			adj = 0;
	} else { /* unknown event */
		adj = 0;
	}

	/*
	 * sysfs frequency limits may have snuck in while
	 * servicing the interrupt
	 */
	new_freq += adj;
	new_freq = clamp_t(int, new_freq, min, max);

	if (intel_rps_set(rps, new_freq)) {
		drm_dbg(&i915->drm, "Failed to set new GPU frequency\n");
		adj = 0;
	}
	rps->last_adj = adj;

	mutex_unlock(&rps->lock);

out:
	spin_lock_irq(&gt->irq_lock);
	gen6_gt_pm_unmask_irq(gt, rps->pm_events);
	spin_unlock_irq(&gt->irq_lock);
}

void gen11_rps_irq_handler(struct intel_rps *rps, u32 pm_iir)
{
	struct intel_gt *gt = rps_to_gt(rps);
	const u32 events = rps->pm_events & pm_iir;

	lockdep_assert_held(&gt->irq_lock);

	if (unlikely(!events))
		return;

	GT_TRACE(gt, "irq events:%x\n", events);

	gen6_gt_pm_mask_irq(gt, events);

	rps->pm_iir |= events;
	schedule_work(&rps->work);
}

void gen6_rps_irq_handler(struct intel_rps *rps, u32 pm_iir)
{
	struct intel_gt *gt = rps_to_gt(rps);
	u32 events;

	events = pm_iir & rps->pm_events;
	if (events) {
		spin_lock(&gt->irq_lock);

		GT_TRACE(gt, "irq events:%x\n", events);

		gen6_gt_pm_mask_irq(gt, events);
		rps->pm_iir |= events;

		schedule_work(&rps->work);
		spin_unlock(&gt->irq_lock);
	}

	if (GRAPHICS_VER(gt->i915) >= 8)
		return;

	if (pm_iir & PM_VEBOX_USER_INTERRUPT)
		intel_engine_cs_irq(gt->engine[VECS0], pm_iir >> 10);

	if (pm_iir & PM_VEBOX_CS_ERROR_INTERRUPT)
		DRM_DEBUG("Command parser error, pm_iir 0x%08x\n", pm_iir);
}

void gen5_rps_irq_handler(struct intel_rps *rps)
{
	struct intel_uncore *uncore = rps_to_uncore(rps);
	u32 busy_up, busy_down, max_avg, min_avg;
	u8 new_freq;

	spin_lock(&mchdev_lock);

	intel_uncore_write16(uncore,
			     MEMINTRSTS,
			     intel_uncore_read(uncore, MEMINTRSTS));

	intel_uncore_write16(uncore, MEMINTRSTS, MEMINT_EVAL_CHG);
	busy_up = intel_uncore_read(uncore, RCPREVBSYTUPAVG);
	busy_down = intel_uncore_read(uncore, RCPREVBSYTDNAVG);
	max_avg = intel_uncore_read(uncore, RCBMAXAVG);
	min_avg = intel_uncore_read(uncore, RCBMINAVG);

	/* Handle RCS change request from hw */
	new_freq = rps->cur_freq;
	if (busy_up > max_avg)
		new_freq++;
	else if (busy_down < min_avg)
		new_freq--;
	new_freq = clamp(new_freq,
			 rps->min_freq_softlimit,
			 rps->max_freq_softlimit);

	if (new_freq != rps->cur_freq && !__gen5_rps_set(rps, new_freq))
		rps->cur_freq = new_freq;

	spin_unlock(&mchdev_lock);
}

void intel_rps_init_early(struct intel_rps *rps)
{
	mutex_init(&rps->lock);
	mutex_init(&rps->power.mutex);

	INIT_WORK(&rps->work, rps_work);
	timer_setup(&rps->timer, rps_timer, 0);

	atomic_set(&rps->num_waiters, 0);
}

void intel_rps_init(struct intel_rps *rps)
{
	struct drm_i915_private *i915 = rps_to_i915(rps);

	if (rps_uses_slpc(rps))
		return;

	if (IS_CHERRYVIEW(i915))
		chv_rps_init(rps);
	else if (IS_VALLEYVIEW(i915))
		vlv_rps_init(rps);
	else if (GRAPHICS_VER(i915) >= 6)
		gen6_rps_init(rps);
	else if (IS_IRONLAKE_M(i915))
		gen5_rps_init(rps);

	/* Derive initial user preferences/limits from the hardware limits */
	rps->max_freq_softlimit = rps->max_freq;
	rps->min_freq_softlimit = rps->min_freq;

	/* After setting max-softlimit, find the overclock max freq */
	if (GRAPHICS_VER(i915) == 6 || IS_IVYBRIDGE(i915) || IS_HASWELL(i915)) {
		u32 params = 0;

		sandybridge_pcode_read(i915, GEN6_READ_OC_PARAMS,
				       &params, NULL);
		if (params & BIT(31)) { /* OC supported */
			drm_dbg(&i915->drm,
				"Overclocking supported, max: %dMHz, overclock: %dMHz\n",
				(rps->max_freq & 0xff) * 50,
				(params & 0xff) * 50);
			rps->max_freq = params & 0xff;
		}
	}

	/* Finally allow us to boost to max by default */
	rps->boost_freq = rps->max_freq;
	rps->idle_freq = rps->min_freq;

	/* Start in the middle, from here we will autotune based on workload */
	rps->cur_freq = rps->efficient_freq;

	rps->pm_intrmsk_mbz = 0;

	/*
	 * SNB,IVB,HSW can while VLV,CHV may hard hang on looping batchbuffer
	 * if GEN6_PM_UP_EI_EXPIRED is masked.
	 *
	 * TODO: verify if this can be reproduced on VLV,CHV.
	 */
	if (GRAPHICS_VER(i915) <= 7)
		rps->pm_intrmsk_mbz |= GEN6_PM_RP_UP_EI_EXPIRED;

	if (GRAPHICS_VER(i915) >= 8 && GRAPHICS_VER(i915) < 11)
		rps->pm_intrmsk_mbz |= GEN8_PMINTR_DISABLE_REDIRECT_TO_GUC;

	/* GuC needs ARAT expired interrupt unmasked */
	if (intel_uc_uses_guc_submission(&rps_to_gt(rps)->uc))
		rps->pm_intrmsk_mbz |= ARAT_EXPIRED_INTRMSK;
}

void intel_rps_sanitize(struct intel_rps *rps)
{
	if (rps_uses_slpc(rps))
		return;

	if (GRAPHICS_VER(rps_to_i915(rps)) >= 6)
		rps_disable_interrupts(rps);
}

u32 intel_rps_get_cagf(struct intel_rps *rps, u32 rpstat)
{
	struct drm_i915_private *i915 = rps_to_i915(rps);
	u32 cagf;

	if (IS_VALLEYVIEW(i915) || IS_CHERRYVIEW(i915))
		cagf = (rpstat >> 8) & 0xff;
	else if (GRAPHICS_VER(i915) >= 9)
		cagf = (rpstat & GEN9_CAGF_MASK) >> GEN9_CAGF_SHIFT;
	else if (IS_HASWELL(i915) || IS_BROADWELL(i915))
		cagf = (rpstat & HSW_CAGF_MASK) >> HSW_CAGF_SHIFT;
	else if (GRAPHICS_VER(i915) >= 6)
		cagf = (rpstat & GEN6_CAGF_MASK) >> GEN6_CAGF_SHIFT;
	else
		cagf = gen5_invert_freq(rps, (rpstat & MEMSTAT_PSTATE_MASK) >>
					MEMSTAT_PSTATE_SHIFT);

	return cagf;
}

static u32 read_cagf(struct intel_rps *rps)
{
	struct drm_i915_private *i915 = rps_to_i915(rps);
	struct intel_uncore *uncore = rps_to_uncore(rps);
	u32 freq;

	if (IS_VALLEYVIEW(i915) || IS_CHERRYVIEW(i915)) {
		vlv_punit_get(i915);
		freq = vlv_punit_read(i915, PUNIT_REG_GPU_FREQ_STS);
		vlv_punit_put(i915);
	} else if (GRAPHICS_VER(i915) >= 6) {
		freq = intel_uncore_read(uncore, GEN6_RPSTAT1);
	} else {
		freq = intel_uncore_read(uncore, MEMSTAT_ILK);
	}

	return intel_rps_get_cagf(rps, freq);
}

u32 intel_rps_read_actual_frequency(struct intel_rps *rps)
{
	struct intel_runtime_pm *rpm = rps_to_uncore(rps)->rpm;
	intel_wakeref_t wakeref;
	u32 freq = 0;

	with_intel_runtime_pm_if_in_use(rpm, wakeref)
		freq = intel_gpu_freq(rps, read_cagf(rps));

	return freq;
}

u32 intel_rps_read_punit_req(struct intel_rps *rps)
{
	struct intel_uncore *uncore = rps_to_uncore(rps);
	struct intel_runtime_pm *rpm = rps_to_uncore(rps)->rpm;
	intel_wakeref_t wakeref;
	u32 freq = 0;

	with_intel_runtime_pm_if_in_use(rpm, wakeref)
		freq = intel_uncore_read(uncore, GEN6_RPNSWREQ);

	return freq;
}

static u32 intel_rps_get_req(u32 pureq)
{
	u32 req = pureq >> GEN9_SW_REQ_UNSLICE_RATIO_SHIFT;

	return req;
}

u32 intel_rps_read_punit_req_frequency(struct intel_rps *rps)
{
	u32 freq = intel_rps_get_req(intel_rps_read_punit_req(rps));

	return intel_gpu_freq(rps, freq);
}

u32 intel_rps_get_requested_frequency(struct intel_rps *rps)
{
	if (rps_uses_slpc(rps))
		return intel_rps_read_punit_req_frequency(rps);
	else
		return intel_gpu_freq(rps, rps->cur_freq);
}

u32 intel_rps_get_max_frequency(struct intel_rps *rps)
{
	struct intel_guc_slpc *slpc = rps_to_slpc(rps);

	if (rps_uses_slpc(rps))
		return slpc->max_freq_softlimit;
	else
		return intel_gpu_freq(rps, rps->max_freq_softlimit);
}

u32 intel_rps_get_rp0_frequency(struct intel_rps *rps)
{
	struct intel_guc_slpc *slpc = rps_to_slpc(rps);

	if (rps_uses_slpc(rps))
		return slpc->rp0_freq;
	else
		return intel_gpu_freq(rps, rps->rp0_freq);
}

u32 intel_rps_get_rp1_frequency(struct intel_rps *rps)
{
	struct intel_guc_slpc *slpc = rps_to_slpc(rps);

	if (rps_uses_slpc(rps))
		return slpc->rp1_freq;
	else
		return intel_gpu_freq(rps, rps->rp1_freq);
}

u32 intel_rps_get_rpn_frequency(struct intel_rps *rps)
{
	struct intel_guc_slpc *slpc = rps_to_slpc(rps);

	if (rps_uses_slpc(rps))
		return slpc->min_freq;
	else
		return intel_gpu_freq(rps, rps->min_freq);
}

static int set_max_freq(struct intel_rps *rps, u32 val)
{
	struct drm_i915_private *i915 = rps_to_i915(rps);
	int ret = 0;

	mutex_lock(&rps->lock);

	val = intel_freq_opcode(rps, val);
	if (val < rps->min_freq ||
	    val > rps->max_freq ||
	    val < rps->min_freq_softlimit) {
		ret = -EINVAL;
		goto unlock;
	}

	if (val > rps->rp0_freq)
		drm_dbg(&i915->drm, "User requested overclocking to %d\n",
			intel_gpu_freq(rps, val));

	rps->max_freq_softlimit = val;

	val = clamp_t(int, rps->cur_freq,
		      rps->min_freq_softlimit,
		      rps->max_freq_softlimit);

	/*
	 * We still need *_set_rps to process the new max_delay and
	 * update the interrupt limits and PMINTRMSK even though
	 * frequency request may be unchanged.
	 */
	intel_rps_set(rps, val);

unlock:
	mutex_unlock(&rps->lock);

	return ret;
}

int intel_rps_set_max_frequency(struct intel_rps *rps, u32 val)
{
	struct intel_guc_slpc *slpc = rps_to_slpc(rps);

	if (rps_uses_slpc(rps))
		return intel_guc_slpc_set_max_freq(slpc, val);
	else
		return set_max_freq(rps, val);
}

u32 intel_rps_get_min_frequency(struct intel_rps *rps)
{
	struct intel_guc_slpc *slpc = rps_to_slpc(rps);

	if (rps_uses_slpc(rps))
		return slpc->min_freq_softlimit;
	else
		return intel_gpu_freq(rps, rps->min_freq_softlimit);
}

static int set_min_freq(struct intel_rps *rps, u32 val)
{
	int ret = 0;

	mutex_lock(&rps->lock);

	val = intel_freq_opcode(rps, val);
	if (val < rps->min_freq ||
	    val > rps->max_freq ||
	    val > rps->max_freq_softlimit) {
		ret = -EINVAL;
		goto unlock;
	}

	rps->min_freq_softlimit = val;

	val = clamp_t(int, rps->cur_freq,
		      rps->min_freq_softlimit,
		      rps->max_freq_softlimit);

	/*
	 * We still need *_set_rps to process the new min_delay and
	 * update the interrupt limits and PMINTRMSK even though
	 * frequency request may be unchanged.
	 */
	intel_rps_set(rps, val);

unlock:
	mutex_unlock(&rps->lock);

	return ret;
}

int intel_rps_set_min_frequency(struct intel_rps *rps, u32 val)
{
	struct intel_guc_slpc *slpc = rps_to_slpc(rps);

	if (rps_uses_slpc(rps))
		return intel_guc_slpc_set_min_freq(slpc, val);
	else
		return set_min_freq(rps, val);
}

/* External interface for intel_ips.ko */

static struct drm_i915_private __rcu *ips_mchdev;

/**
 * Tells the intel_ips driver that the i915 driver is now loaded, if
 * IPS got loaded first.
 *
 * This awkward dance is so that neither module has to depend on the
 * other in order for IPS to do the appropriate communication of
 * GPU turbo limits to i915.
 */
static void
ips_ping_for_i915_load(void)
{
	void (*link)(void);

	link = symbol_get(ips_link_to_i915_driver);
	if (link) {
		link();
		symbol_put(ips_link_to_i915_driver);
	}
}

void intel_rps_driver_register(struct intel_rps *rps)
{
	struct intel_gt *gt = rps_to_gt(rps);

	/*
	 * We only register the i915 ips part with intel-ips once everything is
	 * set up, to avoid intel-ips sneaking in and reading bogus values.
	 */
	if (GRAPHICS_VER(gt->i915) == 5) {
		GEM_BUG_ON(ips_mchdev);
		rcu_assign_pointer(ips_mchdev, gt->i915);
		ips_ping_for_i915_load();
	}
}

void intel_rps_driver_unregister(struct intel_rps *rps)
{
	if (rcu_access_pointer(ips_mchdev) == rps_to_i915(rps))
		rcu_assign_pointer(ips_mchdev, NULL);
}

static struct drm_i915_private *mchdev_get(void)
{
	struct drm_i915_private *i915;

	rcu_read_lock();
	i915 = rcu_dereference(ips_mchdev);
	if (i915 && !kref_get_unless_zero(&i915->drm.ref))
		i915 = NULL;
	rcu_read_unlock();

	return i915;
}

/**
 * i915_read_mch_val - return value for IPS use
 *
 * Calculate and return a value for the IPS driver to use when deciding whether
 * we have thermal and power headroom to increase CPU or GPU power budget.
 */
unsigned long i915_read_mch_val(void)
{
	struct drm_i915_private *i915;
	unsigned long chipset_val = 0;
	unsigned long graphics_val = 0;
	intel_wakeref_t wakeref;

	i915 = mchdev_get();
	if (!i915)
		return 0;

	with_intel_runtime_pm(&i915->runtime_pm, wakeref) {
		struct intel_ips *ips = &i915->gt.rps.ips;

		spin_lock_irq(&mchdev_lock);
		chipset_val = __ips_chipset_val(ips);
		graphics_val = __ips_gfx_val(ips);
		spin_unlock_irq(&mchdev_lock);
	}

	drm_dev_put(&i915->drm);
	return chipset_val + graphics_val;
}
EXPORT_SYMBOL_GPL(i915_read_mch_val);

/**
 * i915_gpu_raise - raise GPU frequency limit
 *
 * Raise the limit; IPS indicates we have thermal headroom.
 */
bool i915_gpu_raise(void)
{
	struct drm_i915_private *i915;
	struct intel_rps *rps;

	i915 = mchdev_get();
	if (!i915)
		return false;

	rps = &i915->gt.rps;

	spin_lock_irq(&mchdev_lock);
	if (rps->max_freq_softlimit < rps->max_freq)
		rps->max_freq_softlimit++;
	spin_unlock_irq(&mchdev_lock);

	drm_dev_put(&i915->drm);
	return true;
}
EXPORT_SYMBOL_GPL(i915_gpu_raise);

/**
 * i915_gpu_lower - lower GPU frequency limit
 *
 * IPS indicates we're close to a thermal limit, so throttle back the GPU
 * frequency maximum.
 */
bool i915_gpu_lower(void)
{
	struct drm_i915_private *i915;
	struct intel_rps *rps;

	i915 = mchdev_get();
	if (!i915)
		return false;

	rps = &i915->gt.rps;

	spin_lock_irq(&mchdev_lock);
	if (rps->max_freq_softlimit > rps->min_freq)
		rps->max_freq_softlimit--;
	spin_unlock_irq(&mchdev_lock);

	drm_dev_put(&i915->drm);
	return true;
}
EXPORT_SYMBOL_GPL(i915_gpu_lower);

/**
 * i915_gpu_busy - indicate GPU business to IPS
 *
 * Tell the IPS driver whether or not the GPU is busy.
 */
bool i915_gpu_busy(void)
{
	struct drm_i915_private *i915;
	bool ret;

	i915 = mchdev_get();
	if (!i915)
		return false;

	ret = i915->gt.awake;

	drm_dev_put(&i915->drm);
	return ret;
}
EXPORT_SYMBOL_GPL(i915_gpu_busy);

/**
 * i915_gpu_turbo_disable - disable graphics turbo
 *
 * Disable graphics turbo by resetting the max frequency and setting the
 * current frequency to the default.
 */
bool i915_gpu_turbo_disable(void)
{
	struct drm_i915_private *i915;
	struct intel_rps *rps;
	bool ret;

	i915 = mchdev_get();
	if (!i915)
		return false;

	rps = &i915->gt.rps;

	spin_lock_irq(&mchdev_lock);
	rps->max_freq_softlimit = rps->min_freq;
	ret = !__gen5_rps_set(&i915->gt.rps, rps->min_freq);
	spin_unlock_irq(&mchdev_lock);

	drm_dev_put(&i915->drm);
	return ret;
}
EXPORT_SYMBOL_GPL(i915_gpu_turbo_disable);

#if IS_ENABLED(CONFIG_DRM_I915_SELFTEST)
#include "selftest_rps.c"
#include "selftest_slpc.c"
#endif<|MERGE_RESOLUTION|>--- conflicted
+++ resolved
@@ -881,11 +881,6 @@
 
 	if (!intel_rps_is_enabled(rps))
 		return;
-<<<<<<< HEAD
-
-	GEM_BUG_ON(atomic_read(&rps->num_waiters));
-=======
->>>>>>> 6195eb15
 
 	if (!intel_rps_clear_active(rps))
 		return;
