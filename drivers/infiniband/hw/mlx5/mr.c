/*
 * Copyright (c) 2013-2015, Mellanox Technologies. All rights reserved.
 * Copyright (c) 2020, Intel Corporation. All rights reserved.
 *
 * This software is available to you under a choice of one of two
 * licenses.  You may choose to be licensed under the terms of the GNU
 * General Public License (GPL) Version 2, available from the file
 * COPYING in the main directory of this source tree, or the
 * OpenIB.org BSD license below:
 *
 *     Redistribution and use in source and binary forms, with or
 *     without modification, are permitted provided that the following
 *     conditions are met:
 *
 *      - Redistributions of source code must retain the above
 *        copyright notice, this list of conditions and the following
 *        disclaimer.
 *
 *      - Redistributions in binary form must reproduce the above
 *        copyright notice, this list of conditions and the following
 *        disclaimer in the documentation and/or other materials
 *        provided with the distribution.
 *
 * THE SOFTWARE IS PROVIDED "AS IS", WITHOUT WARRANTY OF ANY KIND,
 * EXPRESS OR IMPLIED, INCLUDING BUT NOT LIMITED TO THE WARRANTIES OF
 * MERCHANTABILITY, FITNESS FOR A PARTICULAR PURPOSE AND
 * NONINFRINGEMENT. IN NO EVENT SHALL THE AUTHORS OR COPYRIGHT HOLDERS
 * BE LIABLE FOR ANY CLAIM, DAMAGES OR OTHER LIABILITY, WHETHER IN AN
 * ACTION OF CONTRACT, TORT OR OTHERWISE, ARISING FROM, OUT OF OR IN
 * CONNECTION WITH THE SOFTWARE OR THE USE OR OTHER DEALINGS IN THE
 * SOFTWARE.
 */


#include <linux/kref.h>
#include <linux/random.h>
#include <linux/debugfs.h>
#include <linux/export.h>
#include <linux/delay.h>
#include <linux/dma-buf.h>
#include <linux/dma-resv.h>
#include <rdma/ib_umem.h>
#include <rdma/ib_umem_odp.h>
#include <rdma/ib_verbs.h>
#include "dm.h"
#include "mlx5_ib.h"

/*
 * We can't use an array for xlt_emergency_page because dma_map_single doesn't
 * work on kernel modules memory
 */
void *xlt_emergency_page;
static DEFINE_MUTEX(xlt_emergency_page_mutex);

enum {
	MAX_PENDING_REG_MR = 8,
};

#define MLX5_UMR_ALIGN 2048

static void
create_mkey_callback(int status, struct mlx5_async_work *context);
static struct mlx5_ib_mr *reg_create(struct ib_pd *pd, struct ib_umem *umem,
				     u64 iova, int access_flags,
				     unsigned int page_size, bool populate);

static void set_mkc_access_pd_addr_fields(void *mkc, int acc, u64 start_addr,
					  struct ib_pd *pd)
{
	struct mlx5_ib_dev *dev = to_mdev(pd->device);

	MLX5_SET(mkc, mkc, a, !!(acc & IB_ACCESS_REMOTE_ATOMIC));
	MLX5_SET(mkc, mkc, rw, !!(acc & IB_ACCESS_REMOTE_WRITE));
	MLX5_SET(mkc, mkc, rr, !!(acc & IB_ACCESS_REMOTE_READ));
	MLX5_SET(mkc, mkc, lw, !!(acc & IB_ACCESS_LOCAL_WRITE));
	MLX5_SET(mkc, mkc, lr, 1);

	if (MLX5_CAP_GEN(dev->mdev, relaxed_ordering_write))
		MLX5_SET(mkc, mkc, relaxed_ordering_write,
			 !!(acc & IB_ACCESS_RELAXED_ORDERING));
	if (MLX5_CAP_GEN(dev->mdev, relaxed_ordering_read))
		MLX5_SET(mkc, mkc, relaxed_ordering_read,
			 !!(acc & IB_ACCESS_RELAXED_ORDERING));

	MLX5_SET(mkc, mkc, pd, to_mpd(pd)->pdn);
	MLX5_SET(mkc, mkc, qpn, 0xffffff);
	MLX5_SET64(mkc, mkc, start_addr, start_addr);
}

static void
assign_mkey_variant(struct mlx5_ib_dev *dev, struct mlx5_core_mkey *mkey,
		    u32 *in)
{
	u8 key = atomic_inc_return(&dev->mkey_var);
	void *mkc;

	mkc = MLX5_ADDR_OF(create_mkey_in, in, memory_key_mkey_entry);
	MLX5_SET(mkc, mkc, mkey_7_0, key);
	mkey->key = key;
}

static int
mlx5_ib_create_mkey(struct mlx5_ib_dev *dev, struct mlx5_core_mkey *mkey,
		    u32 *in, int inlen)
{
	assign_mkey_variant(dev, mkey, in);
	return mlx5_core_create_mkey(dev->mdev, mkey, in, inlen);
}

static int
mlx5_ib_create_mkey_cb(struct mlx5_ib_dev *dev,
		       struct mlx5_core_mkey *mkey,
		       struct mlx5_async_ctx *async_ctx,
		       u32 *in, int inlen, u32 *out, int outlen,
		       struct mlx5_async_work *context)
{
	MLX5_SET(create_mkey_in, in, opcode, MLX5_CMD_OP_CREATE_MKEY);
	assign_mkey_variant(dev, mkey, in);
	return mlx5_cmd_exec_cb(async_ctx, in, inlen, out, outlen,
				create_mkey_callback, context);
}

static int mr_cache_max_order(struct mlx5_ib_dev *dev);
static void queue_adjust_cache_locked(struct mlx5_cache_ent *ent);

static bool umr_can_use_indirect_mkey(struct mlx5_ib_dev *dev)
{
	return !MLX5_CAP_GEN(dev->mdev, umr_indirect_mkey_disabled);
}

static int destroy_mkey(struct mlx5_ib_dev *dev, struct mlx5_ib_mr *mr)
{
	WARN_ON(xa_load(&dev->odp_mkeys, mlx5_base_mkey(mr->mmkey.key)));

	return mlx5_core_destroy_mkey(dev->mdev, &mr->mmkey);
}

static void create_mkey_callback(int status, struct mlx5_async_work *context)
{
	struct mlx5_ib_mr *mr =
		container_of(context, struct mlx5_ib_mr, cb_work);
	struct mlx5_cache_ent *ent = mr->cache_ent;
	struct mlx5_ib_dev *dev = ent->dev;
	unsigned long flags;

	if (status) {
		mlx5_ib_warn(dev, "async reg mr failed. status %d\n", status);
		kfree(mr);
		spin_lock_irqsave(&ent->lock, flags);
		ent->pending--;
		WRITE_ONCE(dev->fill_delay, 1);
		spin_unlock_irqrestore(&ent->lock, flags);
		mod_timer(&dev->delay_timer, jiffies + HZ);
		return;
	}

	mr->mmkey.type = MLX5_MKEY_MR;
	mr->mmkey.key |= mlx5_idx_to_mkey(
		MLX5_GET(create_mkey_out, mr->out, mkey_index));
	init_waitqueue_head(&mr->mmkey.wait);

	WRITE_ONCE(dev->cache.last_add, jiffies);

	spin_lock_irqsave(&ent->lock, flags);
	list_add_tail(&mr->list, &ent->head);
	ent->available_mrs++;
	ent->total_mrs++;
	/* If we are doing fill_to_high_water then keep going. */
	queue_adjust_cache_locked(ent);
	ent->pending--;
	spin_unlock_irqrestore(&ent->lock, flags);
}

static struct mlx5_ib_mr *alloc_cache_mr(struct mlx5_cache_ent *ent, void *mkc)
{
	struct mlx5_ib_mr *mr;

	mr = kzalloc(sizeof(*mr), GFP_KERNEL);
	if (!mr)
		return NULL;
	mr->cache_ent = ent;

	set_mkc_access_pd_addr_fields(mkc, 0, 0, ent->dev->umrc.pd);
	MLX5_SET(mkc, mkc, free, 1);
	MLX5_SET(mkc, mkc, umr_en, 1);
	MLX5_SET(mkc, mkc, access_mode_1_0, ent->access_mode & 0x3);
	MLX5_SET(mkc, mkc, access_mode_4_2, (ent->access_mode >> 2) & 0x7);

	MLX5_SET(mkc, mkc, translations_octword_size, ent->xlt);
	MLX5_SET(mkc, mkc, log_page_size, ent->page);
	return mr;
}

/* Asynchronously schedule new MRs to be populated in the cache. */
static int add_keys(struct mlx5_cache_ent *ent, unsigned int num)
{
	size_t inlen = MLX5_ST_SZ_BYTES(create_mkey_in);
	struct mlx5_ib_mr *mr;
	void *mkc;
	u32 *in;
	int err = 0;
	int i;

	in = kzalloc(inlen, GFP_KERNEL);
	if (!in)
		return -ENOMEM;

	mkc = MLX5_ADDR_OF(create_mkey_in, in, memory_key_mkey_entry);
	for (i = 0; i < num; i++) {
		mr = alloc_cache_mr(ent, mkc);
		if (!mr) {
			err = -ENOMEM;
			break;
		}
		spin_lock_irq(&ent->lock);
		if (ent->pending >= MAX_PENDING_REG_MR) {
			err = -EAGAIN;
			spin_unlock_irq(&ent->lock);
			kfree(mr);
			break;
		}
		ent->pending++;
		spin_unlock_irq(&ent->lock);
		err = mlx5_ib_create_mkey_cb(ent->dev, &mr->mmkey,
					     &ent->dev->async_ctx, in, inlen,
					     mr->out, sizeof(mr->out),
					     &mr->cb_work);
		if (err) {
			spin_lock_irq(&ent->lock);
			ent->pending--;
			spin_unlock_irq(&ent->lock);
			mlx5_ib_warn(ent->dev, "create mkey failed %d\n", err);
			kfree(mr);
			break;
		}
	}

	kfree(in);
	return err;
}

/* Synchronously create a MR in the cache */
static struct mlx5_ib_mr *create_cache_mr(struct mlx5_cache_ent *ent)
{
	size_t inlen = MLX5_ST_SZ_BYTES(create_mkey_in);
	struct mlx5_ib_mr *mr;
	void *mkc;
	u32 *in;
	int err;

	in = kzalloc(inlen, GFP_KERNEL);
	if (!in)
		return ERR_PTR(-ENOMEM);
	mkc = MLX5_ADDR_OF(create_mkey_in, in, memory_key_mkey_entry);

	mr = alloc_cache_mr(ent, mkc);
	if (!mr) {
		err = -ENOMEM;
		goto free_in;
	}

	err = mlx5_core_create_mkey(ent->dev->mdev, &mr->mmkey, in, inlen);
	if (err)
		goto free_mr;

	mr->mmkey.type = MLX5_MKEY_MR;
	WRITE_ONCE(ent->dev->cache.last_add, jiffies);
	spin_lock_irq(&ent->lock);
	ent->total_mrs++;
	spin_unlock_irq(&ent->lock);
	kfree(in);
	return mr;
free_mr:
	kfree(mr);
free_in:
	kfree(in);
	return ERR_PTR(err);
}

static void remove_cache_mr_locked(struct mlx5_cache_ent *ent)
{
	struct mlx5_ib_mr *mr;

	lockdep_assert_held(&ent->lock);
	if (list_empty(&ent->head))
		return;
	mr = list_first_entry(&ent->head, struct mlx5_ib_mr, list);
	list_del(&mr->list);
	ent->available_mrs--;
	ent->total_mrs--;
	spin_unlock_irq(&ent->lock);
	mlx5_core_destroy_mkey(ent->dev->mdev, &mr->mmkey);
	kfree(mr);
	spin_lock_irq(&ent->lock);
}

static int resize_available_mrs(struct mlx5_cache_ent *ent, unsigned int target,
				bool limit_fill)
{
	int err;

	lockdep_assert_held(&ent->lock);

	while (true) {
		if (limit_fill)
			target = ent->limit * 2;
		if (target == ent->available_mrs + ent->pending)
			return 0;
		if (target > ent->available_mrs + ent->pending) {
			u32 todo = target - (ent->available_mrs + ent->pending);

			spin_unlock_irq(&ent->lock);
			err = add_keys(ent, todo);
			if (err == -EAGAIN)
				usleep_range(3000, 5000);
			spin_lock_irq(&ent->lock);
			if (err) {
				if (err != -EAGAIN)
					return err;
			} else
				return 0;
		} else {
			remove_cache_mr_locked(ent);
		}
	}
}

static ssize_t size_write(struct file *filp, const char __user *buf,
			  size_t count, loff_t *pos)
{
	struct mlx5_cache_ent *ent = filp->private_data;
	u32 target;
	int err;

	err = kstrtou32_from_user(buf, count, 0, &target);
	if (err)
		return err;

	/*
	 * Target is the new value of total_mrs the user requests, however we
	 * cannot free MRs that are in use. Compute the target value for
	 * available_mrs.
	 */
	spin_lock_irq(&ent->lock);
	if (target < ent->total_mrs - ent->available_mrs) {
		err = -EINVAL;
		goto err_unlock;
	}
	target = target - (ent->total_mrs - ent->available_mrs);
	if (target < ent->limit || target > ent->limit*2) {
		err = -EINVAL;
		goto err_unlock;
	}
	err = resize_available_mrs(ent, target, false);
	if (err)
		goto err_unlock;
	spin_unlock_irq(&ent->lock);

	return count;

err_unlock:
	spin_unlock_irq(&ent->lock);
	return err;
}

static ssize_t size_read(struct file *filp, char __user *buf, size_t count,
			 loff_t *pos)
{
	struct mlx5_cache_ent *ent = filp->private_data;
	char lbuf[20];
	int err;

	err = snprintf(lbuf, sizeof(lbuf), "%d\n", ent->total_mrs);
	if (err < 0)
		return err;

	return simple_read_from_buffer(buf, count, pos, lbuf, err);
}

static const struct file_operations size_fops = {
	.owner	= THIS_MODULE,
	.open	= simple_open,
	.write	= size_write,
	.read	= size_read,
};

static ssize_t limit_write(struct file *filp, const char __user *buf,
			   size_t count, loff_t *pos)
{
	struct mlx5_cache_ent *ent = filp->private_data;
	u32 var;
	int err;

	err = kstrtou32_from_user(buf, count, 0, &var);
	if (err)
		return err;

	/*
	 * Upon set we immediately fill the cache to high water mark implied by
	 * the limit.
	 */
	spin_lock_irq(&ent->lock);
	ent->limit = var;
	err = resize_available_mrs(ent, 0, true);
	spin_unlock_irq(&ent->lock);
	if (err)
		return err;
	return count;
}

static ssize_t limit_read(struct file *filp, char __user *buf, size_t count,
			  loff_t *pos)
{
	struct mlx5_cache_ent *ent = filp->private_data;
	char lbuf[20];
	int err;

	err = snprintf(lbuf, sizeof(lbuf), "%d\n", ent->limit);
	if (err < 0)
		return err;

	return simple_read_from_buffer(buf, count, pos, lbuf, err);
}

static const struct file_operations limit_fops = {
	.owner	= THIS_MODULE,
	.open	= simple_open,
	.write	= limit_write,
	.read	= limit_read,
};

static bool someone_adding(struct mlx5_mr_cache *cache)
{
	unsigned int i;

	for (i = 0; i < MAX_MR_CACHE_ENTRIES; i++) {
		struct mlx5_cache_ent *ent = &cache->ent[i];
		bool ret;

		spin_lock_irq(&ent->lock);
		ret = ent->available_mrs < ent->limit;
		spin_unlock_irq(&ent->lock);
		if (ret)
			return true;
	}
	return false;
}

/*
 * Check if the bucket is outside the high/low water mark and schedule an async
 * update. The cache refill has hysteresis, once the low water mark is hit it is
 * refilled up to the high mark.
 */
static void queue_adjust_cache_locked(struct mlx5_cache_ent *ent)
{
	lockdep_assert_held(&ent->lock);

	if (ent->disabled || READ_ONCE(ent->dev->fill_delay))
		return;
	if (ent->available_mrs < ent->limit) {
		ent->fill_to_high_water = true;
		queue_work(ent->dev->cache.wq, &ent->work);
	} else if (ent->fill_to_high_water &&
		   ent->available_mrs + ent->pending < 2 * ent->limit) {
		/*
		 * Once we start populating due to hitting a low water mark
		 * continue until we pass the high water mark.
		 */
		queue_work(ent->dev->cache.wq, &ent->work);
	} else if (ent->available_mrs == 2 * ent->limit) {
		ent->fill_to_high_water = false;
	} else if (ent->available_mrs > 2 * ent->limit) {
		/* Queue deletion of excess entries */
		ent->fill_to_high_water = false;
		if (ent->pending)
			queue_delayed_work(ent->dev->cache.wq, &ent->dwork,
					   msecs_to_jiffies(1000));
		else
			queue_work(ent->dev->cache.wq, &ent->work);
	}
}

static void __cache_work_func(struct mlx5_cache_ent *ent)
{
	struct mlx5_ib_dev *dev = ent->dev;
	struct mlx5_mr_cache *cache = &dev->cache;
	int err;

	spin_lock_irq(&ent->lock);
	if (ent->disabled)
		goto out;

	if (ent->fill_to_high_water &&
	    ent->available_mrs + ent->pending < 2 * ent->limit &&
	    !READ_ONCE(dev->fill_delay)) {
		spin_unlock_irq(&ent->lock);
		err = add_keys(ent, 1);
		spin_lock_irq(&ent->lock);
		if (ent->disabled)
			goto out;
		if (err) {
			/*
			 * EAGAIN only happens if pending is positive, so we
			 * will be rescheduled from reg_mr_callback(). The only
			 * failure path here is ENOMEM.
			 */
			if (err != -EAGAIN) {
				mlx5_ib_warn(
					dev,
					"command failed order %d, err %d\n",
					ent->order, err);
				queue_delayed_work(cache->wq, &ent->dwork,
						   msecs_to_jiffies(1000));
			}
		}
	} else if (ent->available_mrs > 2 * ent->limit) {
		bool need_delay;

		/*
		 * The remove_cache_mr() logic is performed as garbage
		 * collection task. Such task is intended to be run when no
		 * other active processes are running.
		 *
		 * The need_resched() will return TRUE if there are user tasks
		 * to be activated in near future.
		 *
		 * In such case, we don't execute remove_cache_mr() and postpone
		 * the garbage collection work to try to run in next cycle, in
		 * order to free CPU resources to other tasks.
		 */
		spin_unlock_irq(&ent->lock);
		need_delay = need_resched() || someone_adding(cache) ||
			     time_after(jiffies,
					READ_ONCE(cache->last_add) + 300 * HZ);
		spin_lock_irq(&ent->lock);
		if (ent->disabled)
			goto out;
		if (need_delay)
			queue_delayed_work(cache->wq, &ent->dwork, 300 * HZ);
		remove_cache_mr_locked(ent);
		queue_adjust_cache_locked(ent);
	}
out:
	spin_unlock_irq(&ent->lock);
}

static void delayed_cache_work_func(struct work_struct *work)
{
	struct mlx5_cache_ent *ent;

	ent = container_of(work, struct mlx5_cache_ent, dwork.work);
	__cache_work_func(ent);
}

static void cache_work_func(struct work_struct *work)
{
	struct mlx5_cache_ent *ent;

	ent = container_of(work, struct mlx5_cache_ent, work);
	__cache_work_func(ent);
}

/* Allocate a special entry from the cache */
struct mlx5_ib_mr *mlx5_mr_cache_alloc(struct mlx5_ib_dev *dev,
				       unsigned int entry, int access_flags)
{
	struct mlx5_mr_cache *cache = &dev->cache;
	struct mlx5_cache_ent *ent;
	struct mlx5_ib_mr *mr;

	if (WARN_ON(entry <= MR_CACHE_LAST_STD_ENTRY ||
		    entry >= ARRAY_SIZE(cache->ent)))
		return ERR_PTR(-EINVAL);

	/* Matches access in alloc_cache_mr() */
	if (!mlx5_ib_can_reconfig_with_umr(dev, 0, access_flags))
		return ERR_PTR(-EOPNOTSUPP);

	ent = &cache->ent[entry];
	spin_lock_irq(&ent->lock);
	if (list_empty(&ent->head)) {
		spin_unlock_irq(&ent->lock);
		mr = create_cache_mr(ent);
		if (IS_ERR(mr))
			return mr;
	} else {
		mr = list_first_entry(&ent->head, struct mlx5_ib_mr, list);
		list_del(&mr->list);
		ent->available_mrs--;
		queue_adjust_cache_locked(ent);
		spin_unlock_irq(&ent->lock);

		mlx5_clear_mr(mr);
	}
	mr->access_flags = access_flags;
	return mr;
}

/* Return a MR already available in the cache */
static struct mlx5_ib_mr *get_cache_mr(struct mlx5_cache_ent *req_ent)
{
	struct mlx5_ib_dev *dev = req_ent->dev;
	struct mlx5_ib_mr *mr = NULL;
	struct mlx5_cache_ent *ent = req_ent;

	/* Try larger MR pools from the cache to satisfy the allocation */
	for (; ent != &dev->cache.ent[MR_CACHE_LAST_STD_ENTRY + 1]; ent++) {
		mlx5_ib_dbg(dev, "order %u, cache index %zu\n", ent->order,
			    ent - dev->cache.ent);

		spin_lock_irq(&ent->lock);
		if (!list_empty(&ent->head)) {
			mr = list_first_entry(&ent->head, struct mlx5_ib_mr,
					      list);
			list_del(&mr->list);
			ent->available_mrs--;
			queue_adjust_cache_locked(ent);
			spin_unlock_irq(&ent->lock);
			mlx5_clear_mr(mr);
			return mr;
		}
		queue_adjust_cache_locked(ent);
		spin_unlock_irq(&ent->lock);
	}
	req_ent->miss++;
	return NULL;
}

static void mlx5_mr_cache_free(struct mlx5_ib_dev *dev, struct mlx5_ib_mr *mr)
{
	struct mlx5_cache_ent *ent = mr->cache_ent;

	spin_lock_irq(&ent->lock);
	list_add_tail(&mr->list, &ent->head);
	ent->available_mrs++;
	queue_adjust_cache_locked(ent);
	spin_unlock_irq(&ent->lock);
}

static void clean_keys(struct mlx5_ib_dev *dev, int c)
{
	struct mlx5_mr_cache *cache = &dev->cache;
	struct mlx5_cache_ent *ent = &cache->ent[c];
	struct mlx5_ib_mr *tmp_mr;
	struct mlx5_ib_mr *mr;
	LIST_HEAD(del_list);

	cancel_delayed_work(&ent->dwork);
	while (1) {
		spin_lock_irq(&ent->lock);
		if (list_empty(&ent->head)) {
			spin_unlock_irq(&ent->lock);
			break;
		}
		mr = list_first_entry(&ent->head, struct mlx5_ib_mr, list);
		list_move(&mr->list, &del_list);
		ent->available_mrs--;
		ent->total_mrs--;
		spin_unlock_irq(&ent->lock);
		mlx5_core_destroy_mkey(dev->mdev, &mr->mmkey);
	}

	list_for_each_entry_safe(mr, tmp_mr, &del_list, list) {
		list_del(&mr->list);
		kfree(mr);
	}
}

static void mlx5_mr_cache_debugfs_cleanup(struct mlx5_ib_dev *dev)
{
	if (!mlx5_debugfs_root || dev->is_rep)
		return;

	debugfs_remove_recursive(dev->cache.root);
	dev->cache.root = NULL;
}

static void mlx5_mr_cache_debugfs_init(struct mlx5_ib_dev *dev)
{
	struct mlx5_mr_cache *cache = &dev->cache;
	struct mlx5_cache_ent *ent;
	struct dentry *dir;
	int i;

	if (!mlx5_debugfs_root || dev->is_rep)
		return;

	cache->root = debugfs_create_dir("mr_cache", dev->mdev->priv.dbg_root);

	for (i = 0; i < MAX_MR_CACHE_ENTRIES; i++) {
		ent = &cache->ent[i];
		sprintf(ent->name, "%d", ent->order);
		dir = debugfs_create_dir(ent->name, cache->root);
		debugfs_create_file("size", 0600, dir, ent, &size_fops);
		debugfs_create_file("limit", 0600, dir, ent, &limit_fops);
		debugfs_create_u32("cur", 0400, dir, &ent->available_mrs);
		debugfs_create_u32("miss", 0600, dir, &ent->miss);
	}
}

static void delay_time_func(struct timer_list *t)
{
	struct mlx5_ib_dev *dev = from_timer(dev, t, delay_timer);

	WRITE_ONCE(dev->fill_delay, 0);
}

int mlx5_mr_cache_init(struct mlx5_ib_dev *dev)
{
	struct mlx5_mr_cache *cache = &dev->cache;
	struct mlx5_cache_ent *ent;
	int i;

	mutex_init(&dev->slow_path_mutex);
	cache->wq = alloc_ordered_workqueue("mkey_cache", WQ_MEM_RECLAIM);
	if (!cache->wq) {
		mlx5_ib_warn(dev, "failed to create work queue\n");
		return -ENOMEM;
	}

	mlx5_cmd_init_async_ctx(dev->mdev, &dev->async_ctx);
	timer_setup(&dev->delay_timer, delay_time_func, 0);
	for (i = 0; i < MAX_MR_CACHE_ENTRIES; i++) {
		ent = &cache->ent[i];
		INIT_LIST_HEAD(&ent->head);
		spin_lock_init(&ent->lock);
		ent->order = i + 2;
		ent->dev = dev;
		ent->limit = 0;

		INIT_WORK(&ent->work, cache_work_func);
		INIT_DELAYED_WORK(&ent->dwork, delayed_cache_work_func);

		if (i > MR_CACHE_LAST_STD_ENTRY) {
			mlx5_odp_init_mr_cache_entry(ent);
			continue;
		}

		if (ent->order > mr_cache_max_order(dev))
			continue;

		ent->page = PAGE_SHIFT;
		ent->xlt = (1 << ent->order) * sizeof(struct mlx5_mtt) /
			   MLX5_IB_UMR_OCTOWORD;
		ent->access_mode = MLX5_MKC_ACCESS_MODE_MTT;
		if ((dev->mdev->profile.mask & MLX5_PROF_MASK_MR_CACHE) &&
		    !dev->is_rep && mlx5_core_is_pf(dev->mdev) &&
		    mlx5_ib_can_load_pas_with_umr(dev, 0))
			ent->limit = dev->mdev->profile.mr_cache[i].limit;
		else
			ent->limit = 0;
		spin_lock_irq(&ent->lock);
		queue_adjust_cache_locked(ent);
		spin_unlock_irq(&ent->lock);
	}

	mlx5_mr_cache_debugfs_init(dev);

	return 0;
}

int mlx5_mr_cache_cleanup(struct mlx5_ib_dev *dev)
{
	unsigned int i;

	if (!dev->cache.wq)
		return 0;

	for (i = 0; i < MAX_MR_CACHE_ENTRIES; i++) {
		struct mlx5_cache_ent *ent = &dev->cache.ent[i];

		spin_lock_irq(&ent->lock);
		ent->disabled = true;
		spin_unlock_irq(&ent->lock);
		cancel_work_sync(&ent->work);
		cancel_delayed_work_sync(&ent->dwork);
	}

	mlx5_mr_cache_debugfs_cleanup(dev);
	mlx5_cmd_cleanup_async_ctx(&dev->async_ctx);

	for (i = 0; i < MAX_MR_CACHE_ENTRIES; i++)
		clean_keys(dev, i);

	destroy_workqueue(dev->cache.wq);
	del_timer_sync(&dev->delay_timer);

	return 0;
}

struct ib_mr *mlx5_ib_get_dma_mr(struct ib_pd *pd, int acc)
{
	struct mlx5_ib_dev *dev = to_mdev(pd->device);
	int inlen = MLX5_ST_SZ_BYTES(create_mkey_in);
	struct mlx5_ib_mr *mr;
	void *mkc;
	u32 *in;
	int err;

	mr = kzalloc(sizeof(*mr), GFP_KERNEL);
	if (!mr)
		return ERR_PTR(-ENOMEM);

	in = kzalloc(inlen, GFP_KERNEL);
	if (!in) {
		err = -ENOMEM;
		goto err_free;
	}

	mkc = MLX5_ADDR_OF(create_mkey_in, in, memory_key_mkey_entry);

	MLX5_SET(mkc, mkc, access_mode_1_0, MLX5_MKC_ACCESS_MODE_PA);
	MLX5_SET(mkc, mkc, length64, 1);
	set_mkc_access_pd_addr_fields(mkc, acc, 0, pd);

	err = mlx5_ib_create_mkey(dev, &mr->mmkey, in, inlen);
	if (err)
		goto err_in;

	kfree(in);
	mr->mmkey.type = MLX5_MKEY_MR;
	mr->ibmr.lkey = mr->mmkey.key;
	mr->ibmr.rkey = mr->mmkey.key;
	mr->umem = NULL;

	return &mr->ibmr;

err_in:
	kfree(in);

err_free:
	kfree(mr);

	return ERR_PTR(err);
}

static int get_octo_len(u64 addr, u64 len, int page_shift)
{
	u64 page_size = 1ULL << page_shift;
	u64 offset;
	int npages;

	offset = addr & (page_size - 1);
	npages = ALIGN(len + offset, page_size) >> page_shift;
	return (npages + 1) / 2;
}

static int mr_cache_max_order(struct mlx5_ib_dev *dev)
{
	if (MLX5_CAP_GEN(dev->mdev, umr_extended_translation_offset))
		return MR_CACHE_LAST_STD_ENTRY + 2;
	return MLX5_MAX_UMR_SHIFT;
}

static void mlx5_ib_umr_done(struct ib_cq *cq, struct ib_wc *wc)
{
	struct mlx5_ib_umr_context *context =
		container_of(wc->wr_cqe, struct mlx5_ib_umr_context, cqe);

	context->status = wc->status;
	complete(&context->done);
}

static inline void mlx5_ib_init_umr_context(struct mlx5_ib_umr_context *context)
{
	context->cqe.done = mlx5_ib_umr_done;
	context->status = -1;
	init_completion(&context->done);
}

static int mlx5_ib_post_send_wait(struct mlx5_ib_dev *dev,
				  struct mlx5_umr_wr *umrwr)
{
	struct umr_common *umrc = &dev->umrc;
	const struct ib_send_wr *bad;
	int err;
	struct mlx5_ib_umr_context umr_context;

	mlx5_ib_init_umr_context(&umr_context);
	umrwr->wr.wr_cqe = &umr_context.cqe;

	down(&umrc->sem);
	err = ib_post_send(umrc->qp, &umrwr->wr, &bad);
	if (err) {
		mlx5_ib_warn(dev, "UMR post send failed, err %d\n", err);
	} else {
		wait_for_completion(&umr_context.done);
		if (umr_context.status != IB_WC_SUCCESS) {
			mlx5_ib_warn(dev, "reg umr failed (%u)\n",
				     umr_context.status);
			err = -EFAULT;
		}
	}
	up(&umrc->sem);
	return err;
}

static struct mlx5_cache_ent *mr_cache_ent_from_order(struct mlx5_ib_dev *dev,
						      unsigned int order)
{
	struct mlx5_mr_cache *cache = &dev->cache;

	if (order < cache->ent[0].order)
		return &cache->ent[0];
	order = order - cache->ent[0].order;
	if (order > MR_CACHE_LAST_STD_ENTRY)
		return NULL;
	return &cache->ent[order];
}

static void set_mr_fields(struct mlx5_ib_dev *dev, struct mlx5_ib_mr *mr,
			  u64 length, int access_flags)
{
	mr->ibmr.lkey = mr->mmkey.key;
	mr->ibmr.rkey = mr->mmkey.key;
	mr->ibmr.length = length;
	mr->ibmr.device = &dev->ib_dev;
	mr->access_flags = access_flags;
}

static unsigned int mlx5_umem_dmabuf_default_pgsz(struct ib_umem *umem,
						  u64 iova)
{
	/*
	 * The alignment of iova has already been checked upon entering
	 * UVERBS_METHOD_REG_DMABUF_MR
	 */
	umem->iova = iova;
	return PAGE_SIZE;
}

static struct mlx5_ib_mr *alloc_cacheable_mr(struct ib_pd *pd,
					     struct ib_umem *umem, u64 iova,
					     int access_flags)
{
	struct mlx5_ib_dev *dev = to_mdev(pd->device);
	struct mlx5_cache_ent *ent;
	struct mlx5_ib_mr *mr;
	unsigned int page_size;

	if (umem->is_dmabuf)
		page_size = mlx5_umem_dmabuf_default_pgsz(umem, iova);
	else
		page_size = mlx5_umem_find_best_pgsz(umem, mkc, log_page_size,
						     0, iova);
	if (WARN_ON(!page_size))
		return ERR_PTR(-EINVAL);
	ent = mr_cache_ent_from_order(
		dev, order_base_2(ib_umem_num_dma_blocks(umem, page_size)));
	/*
	 * Matches access in alloc_cache_mr(). If the MR can't come from the
	 * cache then synchronously create an uncached one.
	 */
	if (!ent || ent->limit == 0 ||
	    !mlx5_ib_can_reconfig_with_umr(dev, 0, access_flags)) {
		mutex_lock(&dev->slow_path_mutex);
		mr = reg_create(pd, umem, iova, access_flags, page_size, false);
		mutex_unlock(&dev->slow_path_mutex);
		return mr;
	}

	mr = get_cache_mr(ent);
	if (!mr) {
		mr = create_cache_mr(ent);
		/*
		 * The above already tried to do the same stuff as reg_create(),
		 * no reason to try it again.
		 */
		if (IS_ERR(mr))
			return mr;
	}

	mr->ibmr.pd = pd;
	mr->umem = umem;
	mr->mmkey.iova = iova;
	mr->mmkey.size = umem->length;
	mr->mmkey.pd = to_mpd(pd)->pdn;
	mr->page_shift = order_base_2(page_size);
	set_mr_fields(dev, mr, umem->length, access_flags);

	return mr;
}

#define MLX5_MAX_UMR_CHUNK ((1 << (MLX5_MAX_UMR_SHIFT + 4)) - \
			    MLX5_UMR_MTT_ALIGNMENT)
#define MLX5_SPARE_UMR_CHUNK 0x10000

/*
 * Allocate a temporary buffer to hold the per-page information to transfer to
 * HW. For efficiency this should be as large as it can be, but buffer
 * allocation failure is not allowed, so try smaller sizes.
 */
static void *mlx5_ib_alloc_xlt(size_t *nents, size_t ent_size, gfp_t gfp_mask)
{
	const size_t xlt_chunk_align =
		MLX5_UMR_MTT_ALIGNMENT / sizeof(ent_size);
	size_t size;
	void *res = NULL;

	static_assert(PAGE_SIZE % MLX5_UMR_MTT_ALIGNMENT == 0);

	/*
	 * MLX5_IB_UPD_XLT_ATOMIC doesn't signal an atomic context just that the
	 * allocation can't trigger any kind of reclaim.
	 */
	might_sleep();

	gfp_mask |= __GFP_ZERO | __GFP_NORETRY;

	/*
	 * If the system already has a suitable high order page then just use
	 * that, but don't try hard to create one. This max is about 1M, so a
	 * free x86 huge page will satisfy it.
	 */
	size = min_t(size_t, ent_size * ALIGN(*nents, xlt_chunk_align),
		     MLX5_MAX_UMR_CHUNK);
	*nents = size / ent_size;
	res = (void *)__get_free_pages(gfp_mask | __GFP_NOWARN,
				       get_order(size));
	if (res)
		return res;

	if (size > MLX5_SPARE_UMR_CHUNK) {
		size = MLX5_SPARE_UMR_CHUNK;
		*nents = get_order(size) / ent_size;
		res = (void *)__get_free_pages(gfp_mask | __GFP_NOWARN,
					       get_order(size));
		if (res)
			return res;
	}

	*nents = PAGE_SIZE / ent_size;
	res = (void *)__get_free_page(gfp_mask);
	if (res)
		return res;

	mutex_lock(&xlt_emergency_page_mutex);
	memset(xlt_emergency_page, 0, PAGE_SIZE);
	return xlt_emergency_page;
}

static void mlx5_ib_free_xlt(void *xlt, size_t length)
{
	if (xlt == xlt_emergency_page) {
		mutex_unlock(&xlt_emergency_page_mutex);
		return;
	}

	free_pages((unsigned long)xlt, get_order(length));
}

/*
 * Create a MLX5_IB_SEND_UMR_UPDATE_XLT work request and XLT buffer ready for
 * submission.
 */
static void *mlx5_ib_create_xlt_wr(struct mlx5_ib_mr *mr,
				   struct mlx5_umr_wr *wr, struct ib_sge *sg,
				   size_t nents, size_t ent_size,
				   unsigned int flags)
{
	struct mlx5_ib_dev *dev = mr_to_mdev(mr);
	struct device *ddev = &dev->mdev->pdev->dev;
	dma_addr_t dma;
	void *xlt;

	xlt = mlx5_ib_alloc_xlt(&nents, ent_size,
				flags & MLX5_IB_UPD_XLT_ATOMIC ? GFP_ATOMIC :
								 GFP_KERNEL);
	sg->length = nents * ent_size;
	dma = dma_map_single(ddev, xlt, sg->length, DMA_TO_DEVICE);
	if (dma_mapping_error(ddev, dma)) {
		mlx5_ib_err(dev, "unable to map DMA during XLT update.\n");
		mlx5_ib_free_xlt(xlt, sg->length);
		return NULL;
	}
	sg->addr = dma;
	sg->lkey = dev->umrc.pd->local_dma_lkey;

	memset(wr, 0, sizeof(*wr));
	wr->wr.send_flags = MLX5_IB_SEND_UMR_UPDATE_XLT;
	if (!(flags & MLX5_IB_UPD_XLT_ENABLE))
		wr->wr.send_flags |= MLX5_IB_SEND_UMR_FAIL_IF_FREE;
	wr->wr.sg_list = sg;
	wr->wr.num_sge = 1;
	wr->wr.opcode = MLX5_IB_WR_UMR;
	wr->pd = mr->ibmr.pd;
	wr->mkey = mr->mmkey.key;
	wr->length = mr->mmkey.size;
	wr->virt_addr = mr->mmkey.iova;
	wr->access_flags = mr->access_flags;
	wr->page_shift = mr->page_shift;
	wr->xlt_size = sg->length;
	return xlt;
}

static void mlx5_ib_unmap_free_xlt(struct mlx5_ib_dev *dev, void *xlt,
				   struct ib_sge *sg)
{
	struct device *ddev = &dev->mdev->pdev->dev;

	dma_unmap_single(ddev, sg->addr, sg->length, DMA_TO_DEVICE);
	mlx5_ib_free_xlt(xlt, sg->length);
}

static unsigned int xlt_wr_final_send_flags(unsigned int flags)
{
	unsigned int res = 0;

	if (flags & MLX5_IB_UPD_XLT_ENABLE)
		res |= MLX5_IB_SEND_UMR_ENABLE_MR |
		       MLX5_IB_SEND_UMR_UPDATE_PD_ACCESS |
		       MLX5_IB_SEND_UMR_UPDATE_TRANSLATION;
	if (flags & MLX5_IB_UPD_XLT_PD || flags & MLX5_IB_UPD_XLT_ACCESS)
		res |= MLX5_IB_SEND_UMR_UPDATE_PD_ACCESS;
	if (flags & MLX5_IB_UPD_XLT_ADDR)
		res |= MLX5_IB_SEND_UMR_UPDATE_TRANSLATION;
	return res;
}

int mlx5_ib_update_xlt(struct mlx5_ib_mr *mr, u64 idx, int npages,
		       int page_shift, int flags)
{
	struct mlx5_ib_dev *dev = mr_to_mdev(mr);
	struct device *ddev = &dev->mdev->pdev->dev;
	void *xlt;
	struct mlx5_umr_wr wr;
	struct ib_sge sg;
	int err = 0;
	int desc_size = (flags & MLX5_IB_UPD_XLT_INDIRECT)
			       ? sizeof(struct mlx5_klm)
			       : sizeof(struct mlx5_mtt);
	const int page_align = MLX5_UMR_MTT_ALIGNMENT / desc_size;
	const int page_mask = page_align - 1;
	size_t pages_mapped = 0;
	size_t pages_to_map = 0;
	size_t pages_iter;
	size_t size_to_map = 0;
	size_t orig_sg_length;

	if ((flags & MLX5_IB_UPD_XLT_INDIRECT) &&
	    !umr_can_use_indirect_mkey(dev))
		return -EPERM;

	if (WARN_ON(!mr->umem->is_odp))
		return -EINVAL;

	/* UMR copies MTTs in units of MLX5_UMR_MTT_ALIGNMENT bytes,
	 * so we need to align the offset and length accordingly
	 */
	if (idx & page_mask) {
		npages += idx & page_mask;
		idx &= ~page_mask;
	}
	pages_to_map = ALIGN(npages, page_align);

	xlt = mlx5_ib_create_xlt_wr(mr, &wr, &sg, npages, desc_size, flags);
	if (!xlt)
		return -ENOMEM;
	pages_iter = sg.length / desc_size;
	orig_sg_length = sg.length;

	if (!(flags & MLX5_IB_UPD_XLT_INDIRECT)) {
		struct ib_umem_odp *odp = to_ib_umem_odp(mr->umem);
		size_t max_pages = ib_umem_odp_num_pages(odp) - idx;

		pages_to_map = min_t(size_t, pages_to_map, max_pages);
	}

	wr.page_shift = page_shift;

	for (pages_mapped = 0;
	     pages_mapped < pages_to_map && !err;
	     pages_mapped += pages_iter, idx += pages_iter) {
		npages = min_t(int, pages_iter, pages_to_map - pages_mapped);
		size_to_map = npages * desc_size;
		dma_sync_single_for_cpu(ddev, sg.addr, sg.length,
					DMA_TO_DEVICE);
		mlx5_odp_populate_xlt(xlt, idx, npages, mr, flags);
		dma_sync_single_for_device(ddev, sg.addr, sg.length,
					   DMA_TO_DEVICE);

		sg.length = ALIGN(size_to_map, MLX5_UMR_MTT_ALIGNMENT);

		if (pages_mapped + pages_iter >= pages_to_map)
			wr.wr.send_flags |= xlt_wr_final_send_flags(flags);

		wr.offset = idx * desc_size;
		wr.xlt_size = sg.length;

		err = mlx5_ib_post_send_wait(dev, &wr);
	}
	sg.length = orig_sg_length;
	mlx5_ib_unmap_free_xlt(dev, xlt, &sg);
	return err;
}

/*
 * Send the DMA list to the HW for a normal MR using UMR.
 * Dmabuf MR is handled in a similar way, except that the MLX5_IB_UPD_XLT_ZAP
 * flag may be used.
 */
int mlx5_ib_update_mr_pas(struct mlx5_ib_mr *mr, unsigned int flags)
{
	struct mlx5_ib_dev *dev = mr_to_mdev(mr);
	struct device *ddev = &dev->mdev->pdev->dev;
	struct ib_block_iter biter;
	struct mlx5_mtt *cur_mtt;
	struct mlx5_umr_wr wr;
	size_t orig_sg_length;
	struct mlx5_mtt *mtt;
	size_t final_size;
	struct ib_sge sg;
	int err = 0;

	if (WARN_ON(mr->umem->is_odp))
		return -EINVAL;

	mtt = mlx5_ib_create_xlt_wr(mr, &wr, &sg,
				    ib_umem_num_dma_blocks(mr->umem,
							   1 << mr->page_shift),
				    sizeof(*mtt), flags);
	if (!mtt)
		return -ENOMEM;
	orig_sg_length = sg.length;

	cur_mtt = mtt;
	rdma_for_each_block (mr->umem->sg_head.sgl, &biter, mr->umem->nmap,
			     BIT(mr->page_shift)) {
		if (cur_mtt == (void *)mtt + sg.length) {
			dma_sync_single_for_device(ddev, sg.addr, sg.length,
						   DMA_TO_DEVICE);
			err = mlx5_ib_post_send_wait(dev, &wr);
			if (err)
				goto err;
			dma_sync_single_for_cpu(ddev, sg.addr, sg.length,
						DMA_TO_DEVICE);
			wr.offset += sg.length;
			cur_mtt = mtt;
		}

		cur_mtt->ptag =
			cpu_to_be64(rdma_block_iter_dma_address(&biter) |
				    MLX5_IB_MTT_PRESENT);

		if (mr->umem->is_dmabuf && (flags & MLX5_IB_UPD_XLT_ZAP))
			cur_mtt->ptag = 0;

		cur_mtt++;
	}

	final_size = (void *)cur_mtt - (void *)mtt;
	sg.length = ALIGN(final_size, MLX5_UMR_MTT_ALIGNMENT);
	memset(cur_mtt, 0, sg.length - final_size);
	wr.wr.send_flags |= xlt_wr_final_send_flags(flags);
	wr.xlt_size = sg.length;

	dma_sync_single_for_device(ddev, sg.addr, sg.length, DMA_TO_DEVICE);
	err = mlx5_ib_post_send_wait(dev, &wr);

err:
	sg.length = orig_sg_length;
	mlx5_ib_unmap_free_xlt(dev, mtt, &sg);
	return err;
}

/*
 * If ibmr is NULL it will be allocated by reg_create.
 * Else, the given ibmr will be used.
 */
static struct mlx5_ib_mr *reg_create(struct ib_pd *pd, struct ib_umem *umem,
				     u64 iova, int access_flags,
				     unsigned int page_size, bool populate)
{
	struct mlx5_ib_dev *dev = to_mdev(pd->device);
	struct mlx5_ib_mr *mr;
	__be64 *pas;
	void *mkc;
	int inlen;
	u32 *in;
	int err;
	bool pg_cap = !!(MLX5_CAP_GEN(dev->mdev, pg));

	if (!page_size)
		return ERR_PTR(-EINVAL);
	mr = kzalloc(sizeof(*mr), GFP_KERNEL);
	if (!mr)
		return ERR_PTR(-ENOMEM);

	mr->ibmr.pd = pd;
	mr->access_flags = access_flags;
	mr->page_shift = order_base_2(page_size);

	inlen = MLX5_ST_SZ_BYTES(create_mkey_in);
	if (populate)
		inlen += sizeof(*pas) *
			 roundup(ib_umem_num_dma_blocks(umem, page_size), 2);
	in = kvzalloc(inlen, GFP_KERNEL);
	if (!in) {
		err = -ENOMEM;
		goto err_1;
	}
	pas = (__be64 *)MLX5_ADDR_OF(create_mkey_in, in, klm_pas_mtt);
	if (populate) {
		if (WARN_ON(access_flags & IB_ACCESS_ON_DEMAND)) {
			err = -EINVAL;
			goto err_2;
		}
		mlx5_ib_populate_pas(umem, 1UL << mr->page_shift, pas,
				     pg_cap ? MLX5_IB_MTT_PRESENT : 0);
	}

	/* The pg_access bit allows setting the access flags
	 * in the page list submitted with the command. */
	MLX5_SET(create_mkey_in, in, pg_access, !!(pg_cap));

	mkc = MLX5_ADDR_OF(create_mkey_in, in, memory_key_mkey_entry);
	set_mkc_access_pd_addr_fields(mkc, access_flags, iova,
				      populate ? pd : dev->umrc.pd);
	MLX5_SET(mkc, mkc, free, !populate);
	MLX5_SET(mkc, mkc, access_mode_1_0, MLX5_MKC_ACCESS_MODE_MTT);
	MLX5_SET(mkc, mkc, umr_en, 1);

	MLX5_SET64(mkc, mkc, len, umem->length);
	MLX5_SET(mkc, mkc, bsf_octword_size, 0);
	MLX5_SET(mkc, mkc, translations_octword_size,
		 get_octo_len(iova, umem->length, mr->page_shift));
	MLX5_SET(mkc, mkc, log_page_size, mr->page_shift);
	if (populate) {
		MLX5_SET(create_mkey_in, in, translations_octword_actual_size,
			 get_octo_len(iova, umem->length, mr->page_shift));
	}

	err = mlx5_ib_create_mkey(dev, &mr->mmkey, in, inlen);
	if (err) {
		mlx5_ib_warn(dev, "create mkey failed\n");
		goto err_2;
	}
	mr->mmkey.type = MLX5_MKEY_MR;
	mr->desc_size = sizeof(struct mlx5_mtt);
	mr->umem = umem;
	set_mr_fields(dev, mr, umem->length, access_flags);
	kvfree(in);

	mlx5_ib_dbg(dev, "mkey = 0x%x\n", mr->mmkey.key);

	return mr;

err_2:
	kvfree(in);
err_1:
	kfree(mr);
	return ERR_PTR(err);
}

static struct ib_mr *mlx5_ib_get_dm_mr(struct ib_pd *pd, u64 start_addr,
				       u64 length, int acc, int mode)
{
	struct mlx5_ib_dev *dev = to_mdev(pd->device);
	int inlen = MLX5_ST_SZ_BYTES(create_mkey_in);
	struct mlx5_ib_mr *mr;
	void *mkc;
	u32 *in;
	int err;

	mr = kzalloc(sizeof(*mr), GFP_KERNEL);
	if (!mr)
		return ERR_PTR(-ENOMEM);

	in = kzalloc(inlen, GFP_KERNEL);
	if (!in) {
		err = -ENOMEM;
		goto err_free;
	}

	mkc = MLX5_ADDR_OF(create_mkey_in, in, memory_key_mkey_entry);

	MLX5_SET(mkc, mkc, access_mode_1_0, mode & 0x3);
	MLX5_SET(mkc, mkc, access_mode_4_2, (mode >> 2) & 0x7);
	MLX5_SET64(mkc, mkc, len, length);
	set_mkc_access_pd_addr_fields(mkc, acc, start_addr, pd);

	err = mlx5_ib_create_mkey(dev, &mr->mmkey, in, inlen);
	if (err)
		goto err_in;

	kfree(in);

	set_mr_fields(dev, mr, length, acc);

	return &mr->ibmr;

err_in:
	kfree(in);

err_free:
	kfree(mr);

	return ERR_PTR(err);
}

int mlx5_ib_advise_mr(struct ib_pd *pd,
		      enum ib_uverbs_advise_mr_advice advice,
		      u32 flags,
		      struct ib_sge *sg_list,
		      u32 num_sge,
		      struct uverbs_attr_bundle *attrs)
{
	if (advice != IB_UVERBS_ADVISE_MR_ADVICE_PREFETCH &&
	    advice != IB_UVERBS_ADVISE_MR_ADVICE_PREFETCH_WRITE &&
	    advice != IB_UVERBS_ADVISE_MR_ADVICE_PREFETCH_NO_FAULT)
		return -EOPNOTSUPP;

	return mlx5_ib_advise_mr_prefetch(pd, advice, flags,
					 sg_list, num_sge);
}

struct ib_mr *mlx5_ib_reg_dm_mr(struct ib_pd *pd, struct ib_dm *dm,
				struct ib_dm_mr_attr *attr,
				struct uverbs_attr_bundle *attrs)
{
	struct mlx5_ib_dm *mdm = to_mdm(dm);
	struct mlx5_core_dev *dev = to_mdev(dm->device)->mdev;
	u64 start_addr = mdm->dev_addr + attr->offset;
	int mode;

	switch (mdm->type) {
	case MLX5_IB_UAPI_DM_TYPE_MEMIC:
		if (attr->access_flags & ~MLX5_IB_DM_MEMIC_ALLOWED_ACCESS)
			return ERR_PTR(-EINVAL);

		mode = MLX5_MKC_ACCESS_MODE_MEMIC;
		start_addr -= pci_resource_start(dev->pdev, 0);
		break;
	case MLX5_IB_UAPI_DM_TYPE_STEERING_SW_ICM:
	case MLX5_IB_UAPI_DM_TYPE_HEADER_MODIFY_SW_ICM:
		if (attr->access_flags & ~MLX5_IB_DM_SW_ICM_ALLOWED_ACCESS)
			return ERR_PTR(-EINVAL);

		mode = MLX5_MKC_ACCESS_MODE_SW_ICM;
		break;
	default:
		return ERR_PTR(-EINVAL);
	}

	return mlx5_ib_get_dm_mr(pd, start_addr, attr->length,
				 attr->access_flags, mode);
}

static struct ib_mr *create_real_mr(struct ib_pd *pd, struct ib_umem *umem,
				    u64 iova, int access_flags)
{
	struct mlx5_ib_dev *dev = to_mdev(pd->device);
	struct mlx5_ib_mr *mr = NULL;
	bool xlt_with_umr;
	int err;

	xlt_with_umr = mlx5_ib_can_load_pas_with_umr(dev, umem->length);
	if (xlt_with_umr) {
		mr = alloc_cacheable_mr(pd, umem, iova, access_flags);
	} else {
		unsigned int page_size = mlx5_umem_find_best_pgsz(
			umem, mkc, log_page_size, 0, iova);

		mutex_lock(&dev->slow_path_mutex);
		mr = reg_create(pd, umem, iova, access_flags, page_size, true);
		mutex_unlock(&dev->slow_path_mutex);
	}
	if (IS_ERR(mr)) {
		ib_umem_release(umem);
		return ERR_CAST(mr);
	}

	mlx5_ib_dbg(dev, "mkey 0x%x\n", mr->mmkey.key);

	atomic_add(ib_umem_num_pages(umem), &dev->mdev->priv.reg_pages);

	if (xlt_with_umr) {
		/*
		 * If the MR was created with reg_create then it will be
		 * configured properly but left disabled. It is safe to go ahead
		 * and configure it again via UMR while enabling it.
		 */
		err = mlx5_ib_update_mr_pas(mr, MLX5_IB_UPD_XLT_ENABLE);
		if (err) {
			mlx5_ib_dereg_mr(&mr->ibmr, NULL);
			return ERR_PTR(err);
		}
	}
	return &mr->ibmr;
}

static struct ib_mr *create_user_odp_mr(struct ib_pd *pd, u64 start, u64 length,
					u64 iova, int access_flags,
					struct ib_udata *udata)
{
	struct mlx5_ib_dev *dev = to_mdev(pd->device);
	struct ib_umem_odp *odp;
	struct mlx5_ib_mr *mr;
	int err;

	if (!IS_ENABLED(CONFIG_INFINIBAND_ON_DEMAND_PAGING))
		return ERR_PTR(-EOPNOTSUPP);

	err = mlx5r_odp_create_eq(dev, &dev->odp_pf_eq);
	if (err)
		return ERR_PTR(err);
	if (!start && length == U64_MAX) {
		if (iova != 0)
			return ERR_PTR(-EINVAL);
		if (!(dev->odp_caps.general_caps & IB_ODP_SUPPORT_IMPLICIT))
			return ERR_PTR(-EINVAL);

		mr = mlx5_ib_alloc_implicit_mr(to_mpd(pd), udata, access_flags);
		if (IS_ERR(mr))
			return ERR_CAST(mr);
		return &mr->ibmr;
	}

	/* ODP requires xlt update via umr to work. */
	if (!mlx5_ib_can_load_pas_with_umr(dev, length))
		return ERR_PTR(-EINVAL);

	odp = ib_umem_odp_get(&dev->ib_dev, start, length, access_flags,
			      &mlx5_mn_ops);
	if (IS_ERR(odp))
		return ERR_CAST(odp);

	mr = alloc_cacheable_mr(pd, &odp->umem, iova, access_flags);
	if (IS_ERR(mr)) {
		ib_umem_release(&odp->umem);
		return ERR_CAST(mr);
	}

	odp->private = mr;
	err = mlx5r_store_odp_mkey(dev, &mr->mmkey);
	if (err)
		goto err_dereg_mr;

	err = mlx5_ib_init_odp_mr(mr);
	if (err)
		goto err_dereg_mr;
	return &mr->ibmr;

err_dereg_mr:
	mlx5_ib_dereg_mr(&mr->ibmr, NULL);
	return ERR_PTR(err);
}

struct ib_mr *mlx5_ib_reg_user_mr(struct ib_pd *pd, u64 start, u64 length,
				  u64 iova, int access_flags,
				  struct ib_udata *udata)
{
	struct mlx5_ib_dev *dev = to_mdev(pd->device);
	struct ib_umem *umem;

	if (!IS_ENABLED(CONFIG_INFINIBAND_USER_MEM))
		return ERR_PTR(-EOPNOTSUPP);

	mlx5_ib_dbg(dev, "start 0x%llx, iova 0x%llx, length 0x%llx, access_flags 0x%x\n",
		    start, iova, length, access_flags);

	if (access_flags & IB_ACCESS_ON_DEMAND)
		return create_user_odp_mr(pd, start, length, iova, access_flags,
					  udata);
	umem = ib_umem_get(&dev->ib_dev, start, length, access_flags);
	if (IS_ERR(umem))
		return ERR_CAST(umem);
	return create_real_mr(pd, umem, iova, access_flags);
}

static void mlx5_ib_dmabuf_invalidate_cb(struct dma_buf_attachment *attach)
{
	struct ib_umem_dmabuf *umem_dmabuf = attach->importer_priv;
	struct mlx5_ib_mr *mr = umem_dmabuf->private;

	dma_resv_assert_held(umem_dmabuf->attach->dmabuf->resv);

	if (!umem_dmabuf->sgt)
		return;

	mlx5_ib_update_mr_pas(mr, MLX5_IB_UPD_XLT_ZAP);
	ib_umem_dmabuf_unmap_pages(umem_dmabuf);
}

static struct dma_buf_attach_ops mlx5_ib_dmabuf_attach_ops = {
	.allow_peer2peer = 1,
	.move_notify = mlx5_ib_dmabuf_invalidate_cb,
};

struct ib_mr *mlx5_ib_reg_user_mr_dmabuf(struct ib_pd *pd, u64 offset,
					 u64 length, u64 virt_addr,
					 int fd, int access_flags,
					 struct ib_udata *udata)
{
	struct mlx5_ib_dev *dev = to_mdev(pd->device);
	struct mlx5_ib_mr *mr = NULL;
	struct ib_umem_dmabuf *umem_dmabuf;
	int err;

	if (!IS_ENABLED(CONFIG_INFINIBAND_USER_MEM) ||
	    !IS_ENABLED(CONFIG_INFINIBAND_ON_DEMAND_PAGING))
		return ERR_PTR(-EOPNOTSUPP);

	mlx5_ib_dbg(dev,
		    "offset 0x%llx, virt_addr 0x%llx, length 0x%llx, fd %d, access_flags 0x%x\n",
		    offset, virt_addr, length, fd, access_flags);

	/* dmabuf requires xlt update via umr to work. */
	if (!mlx5_ib_can_load_pas_with_umr(dev, length))
		return ERR_PTR(-EINVAL);

	umem_dmabuf = ib_umem_dmabuf_get(&dev->ib_dev, offset, length, fd,
					 access_flags,
					 &mlx5_ib_dmabuf_attach_ops);
	if (IS_ERR(umem_dmabuf)) {
		mlx5_ib_dbg(dev, "umem_dmabuf get failed (%ld)\n",
			    PTR_ERR(umem_dmabuf));
		return ERR_CAST(umem_dmabuf);
	}

	mr = alloc_cacheable_mr(pd, &umem_dmabuf->umem, virt_addr,
				access_flags);
	if (IS_ERR(mr)) {
		ib_umem_release(&umem_dmabuf->umem);
		return ERR_CAST(mr);
	}

	mlx5_ib_dbg(dev, "mkey 0x%x\n", mr->mmkey.key);

	atomic_add(ib_umem_num_pages(mr->umem), &dev->mdev->priv.reg_pages);
	umem_dmabuf->private = mr;
	err = mlx5r_store_odp_mkey(dev, &mr->mmkey);
	if (err)
		goto err_dereg_mr;

	err = mlx5_ib_init_dmabuf_mr(mr);
	if (err)
		goto err_dereg_mr;
	return &mr->ibmr;

err_dereg_mr:
	mlx5_ib_dereg_mr(&mr->ibmr, NULL);
	return ERR_PTR(err);
}

/**
 * revoke_mr - Fence all DMA on the MR
 * @mr: The MR to fence
 *
 * Upon return the NIC will not be doing any DMA to the pages under the MR,
 * and any DMA in progress will be completed. Failure of this function
 * indicates the HW has failed catastrophically.
 */
static int revoke_mr(struct mlx5_ib_mr *mr)
{
	struct mlx5_umr_wr umrwr = {};

	if (mr_to_mdev(mr)->mdev->state == MLX5_DEVICE_STATE_INTERNAL_ERROR)
		return 0;

	umrwr.wr.send_flags = MLX5_IB_SEND_UMR_DISABLE_MR |
			      MLX5_IB_SEND_UMR_UPDATE_PD_ACCESS;
	umrwr.wr.opcode = MLX5_IB_WR_UMR;
	umrwr.pd = mr_to_mdev(mr)->umrc.pd;
	umrwr.mkey = mr->mmkey.key;
	umrwr.ignore_free_state = 1;

	return mlx5_ib_post_send_wait(mr_to_mdev(mr), &umrwr);
}

/*
 * True if the change in access flags can be done via UMR, only some access
 * flags can be updated.
 */
static bool can_use_umr_rereg_access(struct mlx5_ib_dev *dev,
				     unsigned int current_access_flags,
				     unsigned int target_access_flags)
{
	unsigned int diffs = current_access_flags ^ target_access_flags;

	if (diffs & ~(IB_ACCESS_LOCAL_WRITE | IB_ACCESS_REMOTE_WRITE |
		      IB_ACCESS_REMOTE_READ | IB_ACCESS_RELAXED_ORDERING))
		return false;
	return mlx5_ib_can_reconfig_with_umr(dev, current_access_flags,
					     target_access_flags);
}

static int umr_rereg_pd_access(struct mlx5_ib_mr *mr, struct ib_pd *pd,
			       int access_flags)
{
	struct mlx5_ib_dev *dev = to_mdev(mr->ibmr.device);
	struct mlx5_umr_wr umrwr = {
		.wr = {
			.send_flags = MLX5_IB_SEND_UMR_FAIL_IF_FREE |
				      MLX5_IB_SEND_UMR_UPDATE_PD_ACCESS,
			.opcode = MLX5_IB_WR_UMR,
		},
		.mkey = mr->mmkey.key,
		.pd = pd,
		.access_flags = access_flags,
	};
	int err;

	err = mlx5_ib_post_send_wait(dev, &umrwr);
	if (err)
		return err;

	mr->access_flags = access_flags;
	mr->mmkey.pd = to_mpd(pd)->pdn;
	return 0;
}

static bool can_use_umr_rereg_pas(struct mlx5_ib_mr *mr,
				  struct ib_umem *new_umem,
				  int new_access_flags, u64 iova,
				  unsigned long *page_size)
{
	struct mlx5_ib_dev *dev = to_mdev(mr->ibmr.device);

	/* We only track the allocated sizes of MRs from the cache */
	if (!mr->cache_ent)
		return false;
	if (!mlx5_ib_can_load_pas_with_umr(dev, new_umem->length))
		return false;

	*page_size =
		mlx5_umem_find_best_pgsz(new_umem, mkc, log_page_size, 0, iova);
	if (WARN_ON(!*page_size))
		return false;
	return (1ULL << mr->cache_ent->order) >=
	       ib_umem_num_dma_blocks(new_umem, *page_size);
}

static int umr_rereg_pas(struct mlx5_ib_mr *mr, struct ib_pd *pd,
			 int access_flags, int flags, struct ib_umem *new_umem,
			 u64 iova, unsigned long page_size)
{
	struct mlx5_ib_dev *dev = to_mdev(mr->ibmr.device);
	int upd_flags = MLX5_IB_UPD_XLT_ADDR | MLX5_IB_UPD_XLT_ENABLE;
	struct ib_umem *old_umem = mr->umem;
	int err;

	/*
	 * To keep everything simple the MR is revoked before we start to mess
	 * with it. This ensure the change is atomic relative to any use of the
	 * MR.
	 */
	err = revoke_mr(mr);
	if (err)
		return err;

	if (flags & IB_MR_REREG_PD) {
		mr->ibmr.pd = pd;
		mr->mmkey.pd = to_mpd(pd)->pdn;
		upd_flags |= MLX5_IB_UPD_XLT_PD;
	}
	if (flags & IB_MR_REREG_ACCESS) {
		mr->access_flags = access_flags;
		upd_flags |= MLX5_IB_UPD_XLT_ACCESS;
	}

	mr->ibmr.length = new_umem->length;
	mr->mmkey.iova = iova;
	mr->mmkey.size = new_umem->length;
	mr->page_shift = order_base_2(page_size);
	mr->umem = new_umem;
	err = mlx5_ib_update_mr_pas(mr, upd_flags);
	if (err) {
		/*
		 * The MR is revoked at this point so there is no issue to free
		 * new_umem.
		 */
		mr->umem = old_umem;
		return err;
	}

	atomic_sub(ib_umem_num_pages(old_umem), &dev->mdev->priv.reg_pages);
	ib_umem_release(old_umem);
	atomic_add(ib_umem_num_pages(new_umem), &dev->mdev->priv.reg_pages);
	return 0;
}

struct ib_mr *mlx5_ib_rereg_user_mr(struct ib_mr *ib_mr, int flags, u64 start,
				    u64 length, u64 iova, int new_access_flags,
				    struct ib_pd *new_pd,
				    struct ib_udata *udata)
{
	struct mlx5_ib_dev *dev = to_mdev(ib_mr->device);
	struct mlx5_ib_mr *mr = to_mmr(ib_mr);
	int err;

	if (!IS_ENABLED(CONFIG_INFINIBAND_USER_MEM))
		return ERR_PTR(-EOPNOTSUPP);

	mlx5_ib_dbg(
		dev,
		"start 0x%llx, iova 0x%llx, length 0x%llx, access_flags 0x%x\n",
		start, iova, length, new_access_flags);

	if (flags & ~(IB_MR_REREG_TRANS | IB_MR_REREG_PD | IB_MR_REREG_ACCESS))
		return ERR_PTR(-EOPNOTSUPP);

	if (!(flags & IB_MR_REREG_ACCESS))
		new_access_flags = mr->access_flags;
	if (!(flags & IB_MR_REREG_PD))
		new_pd = ib_mr->pd;

	if (!(flags & IB_MR_REREG_TRANS)) {
		struct ib_umem *umem;

		/* Fast path for PD/access change */
		if (can_use_umr_rereg_access(dev, mr->access_flags,
					     new_access_flags)) {
			err = umr_rereg_pd_access(mr, new_pd, new_access_flags);
			if (err)
				return ERR_PTR(err);
			return NULL;
		}
		/* DM or ODP MR's don't have a normal umem so we can't re-use it */
		if (!mr->umem || is_odp_mr(mr) || is_dmabuf_mr(mr))
			goto recreate;

		/*
		 * Only one active MR can refer to a umem at one time, revoke
		 * the old MR before assigning the umem to the new one.
		 */
		err = revoke_mr(mr);
		if (err)
			return ERR_PTR(err);
		umem = mr->umem;
		mr->umem = NULL;
		atomic_sub(ib_umem_num_pages(umem), &dev->mdev->priv.reg_pages);

		return create_real_mr(new_pd, umem, mr->mmkey.iova,
				      new_access_flags);
	}

	/*
	 * DM doesn't have a PAS list so we can't re-use it, odp/dmabuf does
	 * but the logic around releasing the umem is different
	 */
	if (!mr->umem || is_odp_mr(mr) || is_dmabuf_mr(mr))
		goto recreate;

	if (!(new_access_flags & IB_ACCESS_ON_DEMAND) &&
	    can_use_umr_rereg_access(dev, mr->access_flags, new_access_flags)) {
		struct ib_umem *new_umem;
		unsigned long page_size;

		new_umem = ib_umem_get(&dev->ib_dev, start, length,
				       new_access_flags);
		if (IS_ERR(new_umem))
			return ERR_CAST(new_umem);

		/* Fast path for PAS change */
		if (can_use_umr_rereg_pas(mr, new_umem, new_access_flags, iova,
					  &page_size)) {
			err = umr_rereg_pas(mr, new_pd, new_access_flags, flags,
					    new_umem, iova, page_size);
			if (err) {
				ib_umem_release(new_umem);
				return ERR_PTR(err);
			}
			return NULL;
		}
		return create_real_mr(new_pd, new_umem, iova, new_access_flags);
	}

	/*
	 * Everything else has no state we can preserve, just create a new MR
	 * from scratch
	 */
recreate:
	return mlx5_ib_reg_user_mr(new_pd, start, length, iova,
				   new_access_flags, udata);
}

static int
mlx5_alloc_priv_descs(struct ib_device *device,
		      struct mlx5_ib_mr *mr,
		      int ndescs,
		      int desc_size)
{
	struct mlx5_ib_dev *dev = to_mdev(device);
	struct device *ddev = &dev->mdev->pdev->dev;
	int size = ndescs * desc_size;
	int add_size;
	int ret;

	add_size = max_t(int, MLX5_UMR_ALIGN - ARCH_KMALLOC_MINALIGN, 0);

	mr->descs_alloc = kzalloc(size + add_size, GFP_KERNEL);
	if (!mr->descs_alloc)
		return -ENOMEM;

	mr->descs = PTR_ALIGN(mr->descs_alloc, MLX5_UMR_ALIGN);

	mr->desc_map = dma_map_single(ddev, mr->descs, size, DMA_TO_DEVICE);
	if (dma_mapping_error(ddev, mr->desc_map)) {
		ret = -ENOMEM;
		goto err;
	}

	return 0;
err:
	kfree(mr->descs_alloc);

	return ret;
}

static void
mlx5_free_priv_descs(struct mlx5_ib_mr *mr)
{
	if (!mr->umem && mr->descs) {
		struct ib_device *device = mr->ibmr.device;
		int size = mr->max_descs * mr->desc_size;
		struct mlx5_ib_dev *dev = to_mdev(device);

		dma_unmap_single(&dev->mdev->pdev->dev, mr->desc_map, size,
				 DMA_TO_DEVICE);
		kfree(mr->descs_alloc);
		mr->descs = NULL;
	}
}

int mlx5_ib_dereg_mr(struct ib_mr *ibmr, struct ib_udata *udata)
{
	struct mlx5_ib_mr *mr = to_mmr(ibmr);
	struct mlx5_ib_dev *dev = to_mdev(ibmr->device);
	int rc;

	/*
	 * Any async use of the mr must hold the refcount, once the refcount
	 * goes to zero no other thread, such as ODP page faults, prefetch, any
	 * UMR activity, etc can touch the mkey. Thus it is safe to destroy it.
	 */
	if (IS_ENABLED(CONFIG_INFINIBAND_ON_DEMAND_PAGING) &&
	    refcount_read(&mr->mmkey.usecount) != 0 &&
	    xa_erase(&mr_to_mdev(mr)->odp_mkeys, mlx5_base_mkey(mr->mmkey.key)))
		mlx5r_deref_wait_odp_mkey(&mr->mmkey);

	if (ibmr->type == IB_MR_TYPE_INTEGRITY) {
<<<<<<< HEAD
		xa_cmpxchg(&dev->sig_mrs, mlx5_base_mkey(mr->mmkey.key), ibmr,
			   NULL, GFP_KERNEL);
=======
		xa_cmpxchg(&dev->sig_mrs, mlx5_base_mkey(mr->mmkey.key),
			   mr->sig, NULL, GFP_KERNEL);
>>>>>>> 8e0eb2fb

		if (mr->mtt_mr) {
			rc = mlx5_ib_dereg_mr(&mr->mtt_mr->ibmr, NULL);
			if (rc)
				return rc;
			mr->mtt_mr = NULL;
		}
		if (mr->klm_mr) {
			rc = mlx5_ib_dereg_mr(&mr->klm_mr->ibmr, NULL);
			if (rc)
				return rc;
			mr->klm_mr = NULL;
		}

		if (mlx5_core_destroy_psv(dev->mdev,
					  mr->sig->psv_memory.psv_idx))
			mlx5_ib_warn(dev, "failed to destroy mem psv %d\n",
				     mr->sig->psv_memory.psv_idx);
		if (mlx5_core_destroy_psv(dev->mdev, mr->sig->psv_wire.psv_idx))
			mlx5_ib_warn(dev, "failed to destroy wire psv %d\n",
				     mr->sig->psv_wire.psv_idx);
		kfree(mr->sig);
		mr->sig = NULL;
	}

	/* Stop DMA */
	if (mr->cache_ent) {
		if (revoke_mr(mr)) {
			spin_lock_irq(&mr->cache_ent->lock);
			mr->cache_ent->total_mrs--;
			spin_unlock_irq(&mr->cache_ent->lock);
			mr->cache_ent = NULL;
		}
	}
	if (!mr->cache_ent) {
		rc = destroy_mkey(to_mdev(mr->ibmr.device), mr);
		if (rc)
			return rc;
	}

	if (mr->umem) {
		bool is_odp = is_odp_mr(mr);

		if (!is_odp)
			atomic_sub(ib_umem_num_pages(mr->umem),
				   &dev->mdev->priv.reg_pages);
		ib_umem_release(mr->umem);
		if (is_odp)
			mlx5_ib_free_odp_mr(mr);
	}

	if (mr->cache_ent) {
		mlx5_mr_cache_free(dev, mr);
	} else {
		mlx5_free_priv_descs(mr);
		kfree(mr);
	}
	return 0;
}

static void mlx5_set_umr_free_mkey(struct ib_pd *pd, u32 *in, int ndescs,
				   int access_mode, int page_shift)
{
	void *mkc;

	mkc = MLX5_ADDR_OF(create_mkey_in, in, memory_key_mkey_entry);

	/* This is only used from the kernel, so setting the PD is OK. */
	set_mkc_access_pd_addr_fields(mkc, 0, 0, pd);
	MLX5_SET(mkc, mkc, free, 1);
	MLX5_SET(mkc, mkc, translations_octword_size, ndescs);
	MLX5_SET(mkc, mkc, access_mode_1_0, access_mode & 0x3);
	MLX5_SET(mkc, mkc, access_mode_4_2, (access_mode >> 2) & 0x7);
	MLX5_SET(mkc, mkc, umr_en, 1);
	MLX5_SET(mkc, mkc, log_page_size, page_shift);
}

static int _mlx5_alloc_mkey_descs(struct ib_pd *pd, struct mlx5_ib_mr *mr,
				  int ndescs, int desc_size, int page_shift,
				  int access_mode, u32 *in, int inlen)
{
	struct mlx5_ib_dev *dev = to_mdev(pd->device);
	int err;

	mr->access_mode = access_mode;
	mr->desc_size = desc_size;
	mr->max_descs = ndescs;

	err = mlx5_alloc_priv_descs(pd->device, mr, ndescs, desc_size);
	if (err)
		return err;

	mlx5_set_umr_free_mkey(pd, in, ndescs, access_mode, page_shift);

	err = mlx5_ib_create_mkey(dev, &mr->mmkey, in, inlen);
	if (err)
		goto err_free_descs;

	mr->mmkey.type = MLX5_MKEY_MR;
	mr->ibmr.lkey = mr->mmkey.key;
	mr->ibmr.rkey = mr->mmkey.key;

	return 0;

err_free_descs:
	mlx5_free_priv_descs(mr);
	return err;
}

static struct mlx5_ib_mr *mlx5_ib_alloc_pi_mr(struct ib_pd *pd,
				u32 max_num_sg, u32 max_num_meta_sg,
				int desc_size, int access_mode)
{
	int inlen = MLX5_ST_SZ_BYTES(create_mkey_in);
	int ndescs = ALIGN(max_num_sg + max_num_meta_sg, 4);
	int page_shift = 0;
	struct mlx5_ib_mr *mr;
	u32 *in;
	int err;

	mr = kzalloc(sizeof(*mr), GFP_KERNEL);
	if (!mr)
		return ERR_PTR(-ENOMEM);

	mr->ibmr.pd = pd;
	mr->ibmr.device = pd->device;

	in = kzalloc(inlen, GFP_KERNEL);
	if (!in) {
		err = -ENOMEM;
		goto err_free;
	}

	if (access_mode == MLX5_MKC_ACCESS_MODE_MTT)
		page_shift = PAGE_SHIFT;

	err = _mlx5_alloc_mkey_descs(pd, mr, ndescs, desc_size, page_shift,
				     access_mode, in, inlen);
	if (err)
		goto err_free_in;

	mr->umem = NULL;
	kfree(in);

	return mr;

err_free_in:
	kfree(in);
err_free:
	kfree(mr);
	return ERR_PTR(err);
}

static int mlx5_alloc_mem_reg_descs(struct ib_pd *pd, struct mlx5_ib_mr *mr,
				    int ndescs, u32 *in, int inlen)
{
	return _mlx5_alloc_mkey_descs(pd, mr, ndescs, sizeof(struct mlx5_mtt),
				      PAGE_SHIFT, MLX5_MKC_ACCESS_MODE_MTT, in,
				      inlen);
}

static int mlx5_alloc_sg_gaps_descs(struct ib_pd *pd, struct mlx5_ib_mr *mr,
				    int ndescs, u32 *in, int inlen)
{
	return _mlx5_alloc_mkey_descs(pd, mr, ndescs, sizeof(struct mlx5_klm),
				      0, MLX5_MKC_ACCESS_MODE_KLMS, in, inlen);
}

static int mlx5_alloc_integrity_descs(struct ib_pd *pd, struct mlx5_ib_mr *mr,
				      int max_num_sg, int max_num_meta_sg,
				      u32 *in, int inlen)
{
	struct mlx5_ib_dev *dev = to_mdev(pd->device);
	u32 psv_index[2];
	void *mkc;
	int err;

	mr->sig = kzalloc(sizeof(*mr->sig), GFP_KERNEL);
	if (!mr->sig)
		return -ENOMEM;

	/* create mem & wire PSVs */
	err = mlx5_core_create_psv(dev->mdev, to_mpd(pd)->pdn, 2, psv_index);
	if (err)
		goto err_free_sig;

	mr->sig->psv_memory.psv_idx = psv_index[0];
	mr->sig->psv_wire.psv_idx = psv_index[1];

	mr->sig->sig_status_checked = true;
	mr->sig->sig_err_exists = false;
	/* Next UMR, Arm SIGERR */
	++mr->sig->sigerr_count;
	mr->klm_mr = mlx5_ib_alloc_pi_mr(pd, max_num_sg, max_num_meta_sg,
					 sizeof(struct mlx5_klm),
					 MLX5_MKC_ACCESS_MODE_KLMS);
	if (IS_ERR(mr->klm_mr)) {
		err = PTR_ERR(mr->klm_mr);
		goto err_destroy_psv;
	}
	mr->mtt_mr = mlx5_ib_alloc_pi_mr(pd, max_num_sg, max_num_meta_sg,
					 sizeof(struct mlx5_mtt),
					 MLX5_MKC_ACCESS_MODE_MTT);
	if (IS_ERR(mr->mtt_mr)) {
		err = PTR_ERR(mr->mtt_mr);
		goto err_free_klm_mr;
	}

	/* Set bsf descriptors for mkey */
	mkc = MLX5_ADDR_OF(create_mkey_in, in, memory_key_mkey_entry);
	MLX5_SET(mkc, mkc, bsf_en, 1);
	MLX5_SET(mkc, mkc, bsf_octword_size, MLX5_MKEY_BSF_OCTO_SIZE);

	err = _mlx5_alloc_mkey_descs(pd, mr, 4, sizeof(struct mlx5_klm), 0,
				     MLX5_MKC_ACCESS_MODE_KLMS, in, inlen);
	if (err)
		goto err_free_mtt_mr;

	err = xa_err(xa_store(&dev->sig_mrs, mlx5_base_mkey(mr->mmkey.key),
			      mr->sig, GFP_KERNEL));
	if (err)
		goto err_free_descs;
	return 0;

err_free_descs:
	destroy_mkey(dev, mr);
	mlx5_free_priv_descs(mr);
err_free_mtt_mr:
	mlx5_ib_dereg_mr(&mr->mtt_mr->ibmr, NULL);
	mr->mtt_mr = NULL;
err_free_klm_mr:
	mlx5_ib_dereg_mr(&mr->klm_mr->ibmr, NULL);
	mr->klm_mr = NULL;
err_destroy_psv:
	if (mlx5_core_destroy_psv(dev->mdev, mr->sig->psv_memory.psv_idx))
		mlx5_ib_warn(dev, "failed to destroy mem psv %d\n",
			     mr->sig->psv_memory.psv_idx);
	if (mlx5_core_destroy_psv(dev->mdev, mr->sig->psv_wire.psv_idx))
		mlx5_ib_warn(dev, "failed to destroy wire psv %d\n",
			     mr->sig->psv_wire.psv_idx);
err_free_sig:
	kfree(mr->sig);

	return err;
}

static struct ib_mr *__mlx5_ib_alloc_mr(struct ib_pd *pd,
					enum ib_mr_type mr_type, u32 max_num_sg,
					u32 max_num_meta_sg)
{
	struct mlx5_ib_dev *dev = to_mdev(pd->device);
	int inlen = MLX5_ST_SZ_BYTES(create_mkey_in);
	int ndescs = ALIGN(max_num_sg, 4);
	struct mlx5_ib_mr *mr;
	u32 *in;
	int err;

	mr = kzalloc(sizeof(*mr), GFP_KERNEL);
	if (!mr)
		return ERR_PTR(-ENOMEM);

	in = kzalloc(inlen, GFP_KERNEL);
	if (!in) {
		err = -ENOMEM;
		goto err_free;
	}

	mr->ibmr.device = pd->device;
	mr->umem = NULL;

	switch (mr_type) {
	case IB_MR_TYPE_MEM_REG:
		err = mlx5_alloc_mem_reg_descs(pd, mr, ndescs, in, inlen);
		break;
	case IB_MR_TYPE_SG_GAPS:
		err = mlx5_alloc_sg_gaps_descs(pd, mr, ndescs, in, inlen);
		break;
	case IB_MR_TYPE_INTEGRITY:
		err = mlx5_alloc_integrity_descs(pd, mr, max_num_sg,
						 max_num_meta_sg, in, inlen);
		break;
	default:
		mlx5_ib_warn(dev, "Invalid mr type %d\n", mr_type);
		err = -EINVAL;
	}

	if (err)
		goto err_free_in;

	kfree(in);

	return &mr->ibmr;

err_free_in:
	kfree(in);
err_free:
	kfree(mr);
	return ERR_PTR(err);
}

struct ib_mr *mlx5_ib_alloc_mr(struct ib_pd *pd, enum ib_mr_type mr_type,
			       u32 max_num_sg)
{
	return __mlx5_ib_alloc_mr(pd, mr_type, max_num_sg, 0);
}

struct ib_mr *mlx5_ib_alloc_mr_integrity(struct ib_pd *pd,
					 u32 max_num_sg, u32 max_num_meta_sg)
{
	return __mlx5_ib_alloc_mr(pd, IB_MR_TYPE_INTEGRITY, max_num_sg,
				  max_num_meta_sg);
}

int mlx5_ib_alloc_mw(struct ib_mw *ibmw, struct ib_udata *udata)
{
	struct mlx5_ib_dev *dev = to_mdev(ibmw->device);
	int inlen = MLX5_ST_SZ_BYTES(create_mkey_in);
	struct mlx5_ib_mw *mw = to_mmw(ibmw);
	u32 *in = NULL;
	void *mkc;
	int ndescs;
	int err;
	struct mlx5_ib_alloc_mw req = {};
	struct {
		__u32	comp_mask;
		__u32	response_length;
	} resp = {};

	err = ib_copy_from_udata(&req, udata, min(udata->inlen, sizeof(req)));
	if (err)
		return err;

	if (req.comp_mask || req.reserved1 || req.reserved2)
		return -EOPNOTSUPP;

	if (udata->inlen > sizeof(req) &&
	    !ib_is_udata_cleared(udata, sizeof(req),
				 udata->inlen - sizeof(req)))
		return -EOPNOTSUPP;

	ndescs = req.num_klms ? roundup(req.num_klms, 4) : roundup(1, 4);

	in = kzalloc(inlen, GFP_KERNEL);
	if (!in) {
		err = -ENOMEM;
		goto free;
	}

	mkc = MLX5_ADDR_OF(create_mkey_in, in, memory_key_mkey_entry);

	MLX5_SET(mkc, mkc, free, 1);
	MLX5_SET(mkc, mkc, translations_octword_size, ndescs);
	MLX5_SET(mkc, mkc, pd, to_mpd(ibmw->pd)->pdn);
	MLX5_SET(mkc, mkc, umr_en, 1);
	MLX5_SET(mkc, mkc, lr, 1);
	MLX5_SET(mkc, mkc, access_mode_1_0, MLX5_MKC_ACCESS_MODE_KLMS);
	MLX5_SET(mkc, mkc, en_rinval, !!((ibmw->type == IB_MW_TYPE_2)));
	MLX5_SET(mkc, mkc, qpn, 0xffffff);

	err = mlx5_ib_create_mkey(dev, &mw->mmkey, in, inlen);
	if (err)
		goto free;

	mw->mmkey.type = MLX5_MKEY_MW;
	ibmw->rkey = mw->mmkey.key;
	mw->ndescs = ndescs;

	resp.response_length =
		min(offsetofend(typeof(resp), response_length), udata->outlen);
	if (resp.response_length) {
		err = ib_copy_to_udata(udata, &resp, resp.response_length);
		if (err)
			goto free_mkey;
	}

	if (IS_ENABLED(CONFIG_INFINIBAND_ON_DEMAND_PAGING)) {
		err = mlx5r_store_odp_mkey(dev, &mw->mmkey);
		if (err)
			goto free_mkey;
	}

	kfree(in);
	return 0;

free_mkey:
	mlx5_core_destroy_mkey(dev->mdev, &mw->mmkey);
free:
	kfree(in);
	return err;
}

int mlx5_ib_dealloc_mw(struct ib_mw *mw)
{
	struct mlx5_ib_dev *dev = to_mdev(mw->device);
	struct mlx5_ib_mw *mmw = to_mmw(mw);

	if (IS_ENABLED(CONFIG_INFINIBAND_ON_DEMAND_PAGING) &&
	    xa_erase(&dev->odp_mkeys, mlx5_base_mkey(mmw->mmkey.key)))
		/*
		 * pagefault_single_data_segment() may be accessing mmw
		 * if the user bound an ODP MR to this MW.
		 */
		mlx5r_deref_wait_odp_mkey(&mmw->mmkey);

	return mlx5_core_destroy_mkey(dev->mdev, &mmw->mmkey);
}

int mlx5_ib_check_mr_status(struct ib_mr *ibmr, u32 check_mask,
			    struct ib_mr_status *mr_status)
{
	struct mlx5_ib_mr *mmr = to_mmr(ibmr);
	int ret = 0;

	if (check_mask & ~IB_MR_CHECK_SIG_STATUS) {
		pr_err("Invalid status check mask\n");
		ret = -EINVAL;
		goto done;
	}

	mr_status->fail_status = 0;
	if (check_mask & IB_MR_CHECK_SIG_STATUS) {
		if (!mmr->sig) {
			ret = -EINVAL;
			pr_err("signature status check requested on a non-signature enabled MR\n");
			goto done;
		}

		mmr->sig->sig_status_checked = true;
		if (!mmr->sig->sig_err_exists)
			goto done;

		if (ibmr->lkey == mmr->sig->err_item.key)
			memcpy(&mr_status->sig_err, &mmr->sig->err_item,
			       sizeof(mr_status->sig_err));
		else {
			mr_status->sig_err.err_type = IB_SIG_BAD_GUARD;
			mr_status->sig_err.sig_err_offset = 0;
			mr_status->sig_err.key = mmr->sig->err_item.key;
		}

		mmr->sig->sig_err_exists = false;
		mr_status->fail_status |= IB_MR_CHECK_SIG_STATUS;
	}

done:
	return ret;
}

static int
mlx5_ib_map_pa_mr_sg_pi(struct ib_mr *ibmr, struct scatterlist *data_sg,
			int data_sg_nents, unsigned int *data_sg_offset,
			struct scatterlist *meta_sg, int meta_sg_nents,
			unsigned int *meta_sg_offset)
{
	struct mlx5_ib_mr *mr = to_mmr(ibmr);
	unsigned int sg_offset = 0;
	int n = 0;

	mr->meta_length = 0;
	if (data_sg_nents == 1) {
		n++;
		mr->ndescs = 1;
		if (data_sg_offset)
			sg_offset = *data_sg_offset;
		mr->data_length = sg_dma_len(data_sg) - sg_offset;
		mr->data_iova = sg_dma_address(data_sg) + sg_offset;
		if (meta_sg_nents == 1) {
			n++;
			mr->meta_ndescs = 1;
			if (meta_sg_offset)
				sg_offset = *meta_sg_offset;
			else
				sg_offset = 0;
			mr->meta_length = sg_dma_len(meta_sg) - sg_offset;
			mr->pi_iova = sg_dma_address(meta_sg) + sg_offset;
		}
		ibmr->length = mr->data_length + mr->meta_length;
	}

	return n;
}

static int
mlx5_ib_sg_to_klms(struct mlx5_ib_mr *mr,
		   struct scatterlist *sgl,
		   unsigned short sg_nents,
		   unsigned int *sg_offset_p,
		   struct scatterlist *meta_sgl,
		   unsigned short meta_sg_nents,
		   unsigned int *meta_sg_offset_p)
{
	struct scatterlist *sg = sgl;
	struct mlx5_klm *klms = mr->descs;
	unsigned int sg_offset = sg_offset_p ? *sg_offset_p : 0;
	u32 lkey = mr->ibmr.pd->local_dma_lkey;
	int i, j = 0;

	mr->ibmr.iova = sg_dma_address(sg) + sg_offset;
	mr->ibmr.length = 0;

	for_each_sg(sgl, sg, sg_nents, i) {
		if (unlikely(i >= mr->max_descs))
			break;
		klms[i].va = cpu_to_be64(sg_dma_address(sg) + sg_offset);
		klms[i].bcount = cpu_to_be32(sg_dma_len(sg) - sg_offset);
		klms[i].key = cpu_to_be32(lkey);
		mr->ibmr.length += sg_dma_len(sg) - sg_offset;

		sg_offset = 0;
	}

	if (sg_offset_p)
		*sg_offset_p = sg_offset;

	mr->ndescs = i;
	mr->data_length = mr->ibmr.length;

	if (meta_sg_nents) {
		sg = meta_sgl;
		sg_offset = meta_sg_offset_p ? *meta_sg_offset_p : 0;
		for_each_sg(meta_sgl, sg, meta_sg_nents, j) {
			if (unlikely(i + j >= mr->max_descs))
				break;
			klms[i + j].va = cpu_to_be64(sg_dma_address(sg) +
						     sg_offset);
			klms[i + j].bcount = cpu_to_be32(sg_dma_len(sg) -
							 sg_offset);
			klms[i + j].key = cpu_to_be32(lkey);
			mr->ibmr.length += sg_dma_len(sg) - sg_offset;

			sg_offset = 0;
		}
		if (meta_sg_offset_p)
			*meta_sg_offset_p = sg_offset;

		mr->meta_ndescs = j;
		mr->meta_length = mr->ibmr.length - mr->data_length;
	}

	return i + j;
}

static int mlx5_set_page(struct ib_mr *ibmr, u64 addr)
{
	struct mlx5_ib_mr *mr = to_mmr(ibmr);
	__be64 *descs;

	if (unlikely(mr->ndescs == mr->max_descs))
		return -ENOMEM;

	descs = mr->descs;
	descs[mr->ndescs++] = cpu_to_be64(addr | MLX5_EN_RD | MLX5_EN_WR);

	return 0;
}

static int mlx5_set_page_pi(struct ib_mr *ibmr, u64 addr)
{
	struct mlx5_ib_mr *mr = to_mmr(ibmr);
	__be64 *descs;

	if (unlikely(mr->ndescs + mr->meta_ndescs == mr->max_descs))
		return -ENOMEM;

	descs = mr->descs;
	descs[mr->ndescs + mr->meta_ndescs++] =
		cpu_to_be64(addr | MLX5_EN_RD | MLX5_EN_WR);

	return 0;
}

static int
mlx5_ib_map_mtt_mr_sg_pi(struct ib_mr *ibmr, struct scatterlist *data_sg,
			 int data_sg_nents, unsigned int *data_sg_offset,
			 struct scatterlist *meta_sg, int meta_sg_nents,
			 unsigned int *meta_sg_offset)
{
	struct mlx5_ib_mr *mr = to_mmr(ibmr);
	struct mlx5_ib_mr *pi_mr = mr->mtt_mr;
	int n;

	pi_mr->ndescs = 0;
	pi_mr->meta_ndescs = 0;
	pi_mr->meta_length = 0;

	ib_dma_sync_single_for_cpu(ibmr->device, pi_mr->desc_map,
				   pi_mr->desc_size * pi_mr->max_descs,
				   DMA_TO_DEVICE);

	pi_mr->ibmr.page_size = ibmr->page_size;
	n = ib_sg_to_pages(&pi_mr->ibmr, data_sg, data_sg_nents, data_sg_offset,
			   mlx5_set_page);
	if (n != data_sg_nents)
		return n;

	pi_mr->data_iova = pi_mr->ibmr.iova;
	pi_mr->data_length = pi_mr->ibmr.length;
	pi_mr->ibmr.length = pi_mr->data_length;
	ibmr->length = pi_mr->data_length;

	if (meta_sg_nents) {
		u64 page_mask = ~((u64)ibmr->page_size - 1);
		u64 iova = pi_mr->data_iova;

		n += ib_sg_to_pages(&pi_mr->ibmr, meta_sg, meta_sg_nents,
				    meta_sg_offset, mlx5_set_page_pi);

		pi_mr->meta_length = pi_mr->ibmr.length;
		/*
		 * PI address for the HW is the offset of the metadata address
		 * relative to the first data page address.
		 * It equals to first data page address + size of data pages +
		 * metadata offset at the first metadata page
		 */
		pi_mr->pi_iova = (iova & page_mask) +
				 pi_mr->ndescs * ibmr->page_size +
				 (pi_mr->ibmr.iova & ~page_mask);
		/*
		 * In order to use one MTT MR for data and metadata, we register
		 * also the gaps between the end of the data and the start of
		 * the metadata (the sig MR will verify that the HW will access
		 * to right addresses). This mapping is safe because we use
		 * internal mkey for the registration.
		 */
		pi_mr->ibmr.length = pi_mr->pi_iova + pi_mr->meta_length - iova;
		pi_mr->ibmr.iova = iova;
		ibmr->length += pi_mr->meta_length;
	}

	ib_dma_sync_single_for_device(ibmr->device, pi_mr->desc_map,
				      pi_mr->desc_size * pi_mr->max_descs,
				      DMA_TO_DEVICE);

	return n;
}

static int
mlx5_ib_map_klm_mr_sg_pi(struct ib_mr *ibmr, struct scatterlist *data_sg,
			 int data_sg_nents, unsigned int *data_sg_offset,
			 struct scatterlist *meta_sg, int meta_sg_nents,
			 unsigned int *meta_sg_offset)
{
	struct mlx5_ib_mr *mr = to_mmr(ibmr);
	struct mlx5_ib_mr *pi_mr = mr->klm_mr;
	int n;

	pi_mr->ndescs = 0;
	pi_mr->meta_ndescs = 0;
	pi_mr->meta_length = 0;

	ib_dma_sync_single_for_cpu(ibmr->device, pi_mr->desc_map,
				   pi_mr->desc_size * pi_mr->max_descs,
				   DMA_TO_DEVICE);

	n = mlx5_ib_sg_to_klms(pi_mr, data_sg, data_sg_nents, data_sg_offset,
			       meta_sg, meta_sg_nents, meta_sg_offset);

	ib_dma_sync_single_for_device(ibmr->device, pi_mr->desc_map,
				      pi_mr->desc_size * pi_mr->max_descs,
				      DMA_TO_DEVICE);

	/* This is zero-based memory region */
	pi_mr->data_iova = 0;
	pi_mr->ibmr.iova = 0;
	pi_mr->pi_iova = pi_mr->data_length;
	ibmr->length = pi_mr->ibmr.length;

	return n;
}

int mlx5_ib_map_mr_sg_pi(struct ib_mr *ibmr, struct scatterlist *data_sg,
			 int data_sg_nents, unsigned int *data_sg_offset,
			 struct scatterlist *meta_sg, int meta_sg_nents,
			 unsigned int *meta_sg_offset)
{
	struct mlx5_ib_mr *mr = to_mmr(ibmr);
	struct mlx5_ib_mr *pi_mr = NULL;
	int n;

	WARN_ON(ibmr->type != IB_MR_TYPE_INTEGRITY);

	mr->ndescs = 0;
	mr->data_length = 0;
	mr->data_iova = 0;
	mr->meta_ndescs = 0;
	mr->pi_iova = 0;
	/*
	 * As a performance optimization, if possible, there is no need to
	 * perform UMR operation to register the data/metadata buffers.
	 * First try to map the sg lists to PA descriptors with local_dma_lkey.
	 * Fallback to UMR only in case of a failure.
	 */
	n = mlx5_ib_map_pa_mr_sg_pi(ibmr, data_sg, data_sg_nents,
				    data_sg_offset, meta_sg, meta_sg_nents,
				    meta_sg_offset);
	if (n == data_sg_nents + meta_sg_nents)
		goto out;
	/*
	 * As a performance optimization, if possible, there is no need to map
	 * the sg lists to KLM descriptors. First try to map the sg lists to MTT
	 * descriptors and fallback to KLM only in case of a failure.
	 * It's more efficient for the HW to work with MTT descriptors
	 * (especially in high load).
	 * Use KLM (indirect access) only if it's mandatory.
	 */
	pi_mr = mr->mtt_mr;
	n = mlx5_ib_map_mtt_mr_sg_pi(ibmr, data_sg, data_sg_nents,
				     data_sg_offset, meta_sg, meta_sg_nents,
				     meta_sg_offset);
	if (n == data_sg_nents + meta_sg_nents)
		goto out;

	pi_mr = mr->klm_mr;
	n = mlx5_ib_map_klm_mr_sg_pi(ibmr, data_sg, data_sg_nents,
				     data_sg_offset, meta_sg, meta_sg_nents,
				     meta_sg_offset);
	if (unlikely(n != data_sg_nents + meta_sg_nents))
		return -ENOMEM;

out:
	/* This is zero-based memory region */
	ibmr->iova = 0;
	mr->pi_mr = pi_mr;
	if (pi_mr)
		ibmr->sig_attrs->meta_length = pi_mr->meta_length;
	else
		ibmr->sig_attrs->meta_length = mr->meta_length;

	return 0;
}

int mlx5_ib_map_mr_sg(struct ib_mr *ibmr, struct scatterlist *sg, int sg_nents,
		      unsigned int *sg_offset)
{
	struct mlx5_ib_mr *mr = to_mmr(ibmr);
	int n;

	mr->ndescs = 0;

	ib_dma_sync_single_for_cpu(ibmr->device, mr->desc_map,
				   mr->desc_size * mr->max_descs,
				   DMA_TO_DEVICE);

	if (mr->access_mode == MLX5_MKC_ACCESS_MODE_KLMS)
		n = mlx5_ib_sg_to_klms(mr, sg, sg_nents, sg_offset, NULL, 0,
				       NULL);
	else
		n = ib_sg_to_pages(ibmr, sg, sg_nents, sg_offset,
				mlx5_set_page);

	ib_dma_sync_single_for_device(ibmr->device, mr->desc_map,
				      mr->desc_size * mr->max_descs,
				      DMA_TO_DEVICE);

	return n;
}<|MERGE_RESOLUTION|>--- conflicted
+++ resolved
@@ -1940,13 +1940,8 @@
 		mlx5r_deref_wait_odp_mkey(&mr->mmkey);
 
 	if (ibmr->type == IB_MR_TYPE_INTEGRITY) {
-<<<<<<< HEAD
-		xa_cmpxchg(&dev->sig_mrs, mlx5_base_mkey(mr->mmkey.key), ibmr,
-			   NULL, GFP_KERNEL);
-=======
 		xa_cmpxchg(&dev->sig_mrs, mlx5_base_mkey(mr->mmkey.key),
 			   mr->sig, NULL, GFP_KERNEL);
->>>>>>> 8e0eb2fb
 
 		if (mr->mtt_mr) {
 			rc = mlx5_ib_dereg_mr(&mr->mtt_mr->ibmr, NULL);
