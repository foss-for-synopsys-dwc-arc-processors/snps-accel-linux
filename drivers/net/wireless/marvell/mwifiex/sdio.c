--- conflicted
+++ resolved
@@ -104,11 +104,7 @@
 
 	if (!dev->of_node ||
 	    !of_match_node(mwifiex_sdio_of_match_table, dev->of_node)) {
-<<<<<<< HEAD
-		pr_err("sdio platform data not available");
-=======
 		dev_err(dev, "sdio platform data not available\n");
->>>>>>> 52776a70
 		return -1;
 	}
 
@@ -119,12 +115,8 @@
 	if (cfg && card->plt_of_node) {
 		cfg->irq_wifi = irq_of_parse_and_map(card->plt_of_node, 0);
 		if (!cfg->irq_wifi) {
-<<<<<<< HEAD
-			dev_err(dev, "fail to parse irq_wifi from device tree");
-=======
 			dev_err(dev,
 				"fail to parse irq_wifi from device tree\n");
->>>>>>> 52776a70
 		} else {
 			ret = devm_request_irq(dev, cfg->irq_wifi,
 					       mwifiex_wake_irq_wifi,
