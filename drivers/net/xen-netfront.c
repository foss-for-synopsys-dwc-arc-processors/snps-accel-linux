/*
 * Virtual network driver for conversing with remote driver backends.
 *
 * Copyright (c) 2002-2005, K A Fraser
 * Copyright (c) 2005, XenSource Ltd
 *
 * This program is free software; you can redistribute it and/or
 * modify it under the terms of the GNU General Public License version 2
 * as published by the Free Software Foundation; or, when distributed
 * separately from the Linux kernel or incorporated into other
 * software packages, subject to the following license:
 *
 * Permission is hereby granted, free of charge, to any person obtaining a copy
 * of this source file (the "Software"), to deal in the Software without
 * restriction, including without limitation the rights to use, copy, modify,
 * merge, publish, distribute, sublicense, and/or sell copies of the Software,
 * and to permit persons to whom the Software is furnished to do so, subject to
 * the following conditions:
 *
 * The above copyright notice and this permission notice shall be included in
 * all copies or substantial portions of the Software.
 *
 * THE SOFTWARE IS PROVIDED "AS IS", WITHOUT WARRANTY OF ANY KIND, EXPRESS OR
 * IMPLIED, INCLUDING BUT NOT LIMITED TO THE WARRANTIES OF MERCHANTABILITY,
 * FITNESS FOR A PARTICULAR PURPOSE AND NONINFRINGEMENT. IN NO EVENT SHALL THE
 * AUTHORS OR COPYRIGHT HOLDERS BE LIABLE FOR ANY CLAIM, DAMAGES OR OTHER
 * LIABILITY, WHETHER IN AN ACTION OF CONTRACT, TORT OR OTHERWISE, ARISING
 * FROM, OUT OF OR IN CONNECTION WITH THE SOFTWARE OR THE USE OR OTHER DEALINGS
 * IN THE SOFTWARE.
 */

#define pr_fmt(fmt) KBUILD_MODNAME ": " fmt

#include <linux/module.h>
#include <linux/kernel.h>
#include <linux/netdevice.h>
#include <linux/etherdevice.h>
#include <linux/skbuff.h>
#include <linux/ethtool.h>
#include <linux/if_ether.h>
#include <net/tcp.h>
#include <linux/udp.h>
#include <linux/moduleparam.h>
#include <linux/mm.h>
#include <linux/slab.h>
#include <net/ip.h>

#include <asm/xen/page.h>
#include <xen/xen.h>
#include <xen/xenbus.h>
#include <xen/events.h>
#include <xen/page.h>
#include <xen/platform_pci.h>
#include <xen/grant_table.h>

#include <xen/interface/io/netif.h>
#include <xen/interface/memory.h>
#include <xen/interface/grant_table.h>

/* Module parameters */
static unsigned int xennet_max_queues;
module_param_named(max_queues, xennet_max_queues, uint, 0644);
MODULE_PARM_DESC(max_queues,
		 "Maximum number of queues per virtual interface");

static const struct ethtool_ops xennet_ethtool_ops;

struct netfront_cb {
	int pull_to;
};

#define NETFRONT_SKB_CB(skb)	((struct netfront_cb *)((skb)->cb))

#define RX_COPY_THRESHOLD 256

#define GRANT_INVALID_REF	0

#define NET_TX_RING_SIZE __CONST_RING_SIZE(xen_netif_tx, PAGE_SIZE)
#define NET_RX_RING_SIZE __CONST_RING_SIZE(xen_netif_rx, PAGE_SIZE)
#define TX_MAX_TARGET min_t(int, NET_TX_RING_SIZE, 256)

/* Queue name is interface name with "-qNNN" appended */
#define QUEUE_NAME_SIZE (IFNAMSIZ + 6)

/* IRQ name is queue name with "-tx" or "-rx" appended */
#define IRQ_NAME_SIZE (QUEUE_NAME_SIZE + 3)

struct netfront_stats {
	u64			rx_packets;
	u64			tx_packets;
	u64			rx_bytes;
	u64			tx_bytes;
	struct u64_stats_sync	syncp;
};

struct netfront_info;

struct netfront_queue {
	unsigned int id; /* Queue ID, 0-based */
	char name[QUEUE_NAME_SIZE]; /* DEVNAME-qN */
	struct netfront_info *info;

	struct napi_struct napi;

	/* Split event channels support, tx_* == rx_* when using
	 * single event channel.
	 */
	unsigned int tx_evtchn, rx_evtchn;
	unsigned int tx_irq, rx_irq;
	/* Only used when split event channels support is enabled */
	char tx_irq_name[IRQ_NAME_SIZE]; /* DEVNAME-qN-tx */
	char rx_irq_name[IRQ_NAME_SIZE]; /* DEVNAME-qN-rx */

	spinlock_t   tx_lock;
	struct xen_netif_tx_front_ring tx;
	int tx_ring_ref;

	/*
	 * {tx,rx}_skbs store outstanding skbuffs. Free tx_skb entries
	 * are linked from tx_skb_freelist through skb_entry.link.
	 *
	 *  NB. Freelist index entries are always going to be less than
	 *  PAGE_OFFSET, whereas pointers to skbs will always be equal or
	 *  greater than PAGE_OFFSET: we use this property to distinguish
	 *  them.
	 */
	union skb_entry {
		struct sk_buff *skb;
		unsigned long link;
	} tx_skbs[NET_TX_RING_SIZE];
	grant_ref_t gref_tx_head;
	grant_ref_t grant_tx_ref[NET_TX_RING_SIZE];
	struct page *grant_tx_page[NET_TX_RING_SIZE];
	unsigned tx_skb_freelist;

	spinlock_t   rx_lock ____cacheline_aligned_in_smp;
	struct xen_netif_rx_front_ring rx;
	int rx_ring_ref;

	/* Receive-ring batched refills. */
#define RX_MIN_TARGET 8
#define RX_DFL_MIN_TARGET 64
#define RX_MAX_TARGET min_t(int, NET_RX_RING_SIZE, 256)
	unsigned rx_min_target, rx_max_target, rx_target;
	struct sk_buff_head rx_batch;

	struct timer_list rx_refill_timer;

	struct sk_buff *rx_skbs[NET_RX_RING_SIZE];
	grant_ref_t gref_rx_head;
	grant_ref_t grant_rx_ref[NET_RX_RING_SIZE];

	unsigned long rx_pfn_array[NET_RX_RING_SIZE];
	struct multicall_entry rx_mcl[NET_RX_RING_SIZE+1];
	struct mmu_update rx_mmu[NET_RX_RING_SIZE];
};

struct netfront_info {
	struct list_head list;
	struct net_device *netdev;

	struct xenbus_device *xbdev;

	/* Multi-queue support */
	struct netfront_queue *queues;

	/* Statistics */
	struct netfront_stats __percpu *stats;

	atomic_t rx_gso_checksum_fixup;
};

struct netfront_rx_info {
	struct xen_netif_rx_response rx;
	struct xen_netif_extra_info extras[XEN_NETIF_EXTRA_TYPE_MAX - 1];
};

static void skb_entry_set_link(union skb_entry *list, unsigned short id)
{
	list->link = id;
}

static int skb_entry_is_link(const union skb_entry *list)
{
	BUILD_BUG_ON(sizeof(list->skb) != sizeof(list->link));
	return (unsigned long)list->skb < PAGE_OFFSET;
}

/*
 * Access macros for acquiring freeing slots in tx_skbs[].
 */

static void add_id_to_freelist(unsigned *head, union skb_entry *list,
			       unsigned short id)
{
	skb_entry_set_link(&list[id], *head);
	*head = id;
}

static unsigned short get_id_from_freelist(unsigned *head,
					   union skb_entry *list)
{
	unsigned int id = *head;
	*head = list[id].link;
	return id;
}

static int xennet_rxidx(RING_IDX idx)
{
	return idx & (NET_RX_RING_SIZE - 1);
}

static struct sk_buff *xennet_get_rx_skb(struct netfront_queue *queue,
					 RING_IDX ri)
{
	int i = xennet_rxidx(ri);
	struct sk_buff *skb = queue->rx_skbs[i];
	queue->rx_skbs[i] = NULL;
	return skb;
}

static grant_ref_t xennet_get_rx_ref(struct netfront_queue *queue,
					    RING_IDX ri)
{
	int i = xennet_rxidx(ri);
	grant_ref_t ref = queue->grant_rx_ref[i];
	queue->grant_rx_ref[i] = GRANT_INVALID_REF;
	return ref;
}

#ifdef CONFIG_SYSFS
static int xennet_sysfs_addif(struct net_device *netdev);
static void xennet_sysfs_delif(struct net_device *netdev);
#else /* !CONFIG_SYSFS */
#define xennet_sysfs_addif(dev) (0)
#define xennet_sysfs_delif(dev) do { } while (0)
#endif

static bool xennet_can_sg(struct net_device *dev)
{
	return dev->features & NETIF_F_SG;
}


static void rx_refill_timeout(unsigned long data)
{
	struct netfront_queue *queue = (struct netfront_queue *)data;
	napi_schedule(&queue->napi);
}

static int netfront_tx_slot_available(struct netfront_queue *queue)
{
	return (queue->tx.req_prod_pvt - queue->tx.rsp_cons) <
		(TX_MAX_TARGET - MAX_SKB_FRAGS - 2);
}

static void xennet_maybe_wake_tx(struct netfront_queue *queue)
{
	struct net_device *dev = queue->info->netdev;
	struct netdev_queue *dev_queue = netdev_get_tx_queue(dev, queue->id);

	if (unlikely(netif_tx_queue_stopped(dev_queue)) &&
	    netfront_tx_slot_available(queue) &&
	    likely(netif_running(dev)))
		netif_tx_wake_queue(netdev_get_tx_queue(dev, queue->id));
}

static void xennet_alloc_rx_buffers(struct netfront_queue *queue)
{
	unsigned short id;
	struct sk_buff *skb;
	struct page *page;
	int i, batch_target, notify;
	RING_IDX req_prod = queue->rx.req_prod_pvt;
	grant_ref_t ref;
	unsigned long pfn;
	void *vaddr;
	struct xen_netif_rx_request *req;

	if (unlikely(!netif_carrier_ok(queue->info->netdev)))
		return;

	/*
	 * Allocate skbuffs greedily, even though we batch updates to the
	 * receive ring. This creates a less bursty demand on the memory
	 * allocator, so should reduce the chance of failed allocation requests
	 * both for ourself and for other kernel subsystems.
	 */
	batch_target = queue->rx_target - (req_prod - queue->rx.rsp_cons);
	for (i = skb_queue_len(&queue->rx_batch); i < batch_target; i++) {
		skb = __netdev_alloc_skb(queue->info->netdev,
					 RX_COPY_THRESHOLD + NET_IP_ALIGN,
					 GFP_ATOMIC | __GFP_NOWARN);
		if (unlikely(!skb))
			goto no_skb;

		/* Align ip header to a 16 bytes boundary */
		skb_reserve(skb, NET_IP_ALIGN);

		page = alloc_page(GFP_ATOMIC | __GFP_NOWARN);
		if (!page) {
			kfree_skb(skb);
no_skb:
			/* Could not allocate any skbuffs. Try again later. */
			mod_timer(&queue->rx_refill_timer,
				  jiffies + (HZ/10));

			/* Any skbuffs queued for refill? Force them out. */
			if (i != 0)
				goto refill;
			break;
		}

		skb_add_rx_frag(skb, 0, page, 0, 0, PAGE_SIZE);
		__skb_queue_tail(&queue->rx_batch, skb);
	}

	/* Is the batch large enough to be worthwhile? */
	if (i < (queue->rx_target/2)) {
		if (req_prod > queue->rx.sring->req_prod)
			goto push;
		return;
	}

	/* Adjust our fill target if we risked running out of buffers. */
	if (((req_prod - queue->rx.sring->rsp_prod) < (queue->rx_target / 4)) &&
	    ((queue->rx_target *= 2) > queue->rx_max_target))
		queue->rx_target = queue->rx_max_target;

 refill:
	for (i = 0; ; i++) {
		skb = __skb_dequeue(&queue->rx_batch);
		if (skb == NULL)
			break;

		skb->dev = queue->info->netdev;

		id = xennet_rxidx(req_prod + i);

		BUG_ON(queue->rx_skbs[id]);
		queue->rx_skbs[id] = skb;

		ref = gnttab_claim_grant_reference(&queue->gref_rx_head);
		BUG_ON((signed short)ref < 0);
		queue->grant_rx_ref[id] = ref;

		pfn = page_to_pfn(skb_frag_page(&skb_shinfo(skb)->frags[0]));
		vaddr = page_address(skb_frag_page(&skb_shinfo(skb)->frags[0]));

		req = RING_GET_REQUEST(&queue->rx, req_prod + i);
		gnttab_grant_foreign_access_ref(ref,
						queue->info->xbdev->otherend_id,
						pfn_to_mfn(pfn),
						0);

		req->id = id;
		req->gref = ref;
	}

	wmb();		/* barrier so backend seens requests */

	/* Above is a suitable barrier to ensure backend will see requests. */
	queue->rx.req_prod_pvt = req_prod + i;
 push:
	RING_PUSH_REQUESTS_AND_CHECK_NOTIFY(&queue->rx, notify);
	if (notify)
		notify_remote_via_irq(queue->rx_irq);
}

static int xennet_open(struct net_device *dev)
{
	struct netfront_info *np = netdev_priv(dev);
	unsigned int num_queues = dev->real_num_tx_queues;
	unsigned int i = 0;
	struct netfront_queue *queue = NULL;

	for (i = 0; i < num_queues; ++i) {
		queue = &np->queues[i];
		napi_enable(&queue->napi);

		spin_lock_bh(&queue->rx_lock);
		if (netif_carrier_ok(dev)) {
			xennet_alloc_rx_buffers(queue);
			queue->rx.sring->rsp_event = queue->rx.rsp_cons + 1;
			if (RING_HAS_UNCONSUMED_RESPONSES(&queue->rx))
				napi_schedule(&queue->napi);
		}
		spin_unlock_bh(&queue->rx_lock);
	}

	netif_tx_start_all_queues(dev);

	return 0;
}

static void xennet_tx_buf_gc(struct netfront_queue *queue)
{
	RING_IDX cons, prod;
	unsigned short id;
	struct sk_buff *skb;

	BUG_ON(!netif_carrier_ok(queue->info->netdev));

	do {
		prod = queue->tx.sring->rsp_prod;
		rmb(); /* Ensure we see responses up to 'rp'. */

		for (cons = queue->tx.rsp_cons; cons != prod; cons++) {
			struct xen_netif_tx_response *txrsp;

			txrsp = RING_GET_RESPONSE(&queue->tx, cons);
			if (txrsp->status == XEN_NETIF_RSP_NULL)
				continue;

			id  = txrsp->id;
			skb = queue->tx_skbs[id].skb;
			if (unlikely(gnttab_query_foreign_access(
				queue->grant_tx_ref[id]) != 0)) {
				pr_alert("%s: warning -- grant still in use by backend domain\n",
					 __func__);
				BUG();
			}
			gnttab_end_foreign_access_ref(
				queue->grant_tx_ref[id], GNTMAP_readonly);
			gnttab_release_grant_reference(
				&queue->gref_tx_head, queue->grant_tx_ref[id]);
			queue->grant_tx_ref[id] = GRANT_INVALID_REF;
			queue->grant_tx_page[id] = NULL;
			add_id_to_freelist(&queue->tx_skb_freelist, queue->tx_skbs, id);
			dev_kfree_skb_irq(skb);
		}

		queue->tx.rsp_cons = prod;

		/*
		 * Set a new event, then check for race with update of tx_cons.
		 * Note that it is essential to schedule a callback, no matter
		 * how few buffers are pending. Even if there is space in the
		 * transmit ring, higher layers may be blocked because too much
		 * data is outstanding: in such cases notification from Xen is
		 * likely to be the only kick that we'll get.
		 */
		queue->tx.sring->rsp_event =
			prod + ((queue->tx.sring->req_prod - prod) >> 1) + 1;
		mb();		/* update shared area */
	} while ((cons == prod) && (prod != queue->tx.sring->rsp_prod));

	xennet_maybe_wake_tx(queue);
}

static void xennet_make_frags(struct sk_buff *skb, struct netfront_queue *queue,
			      struct xen_netif_tx_request *tx)
{
	char *data = skb->data;
	unsigned long mfn;
	RING_IDX prod = queue->tx.req_prod_pvt;
	int frags = skb_shinfo(skb)->nr_frags;
	unsigned int offset = offset_in_page(data);
	unsigned int len = skb_headlen(skb);
	unsigned int id;
	grant_ref_t ref;
	int i;

	/* While the header overlaps a page boundary (including being
	   larger than a page), split it it into page-sized chunks. */
	while (len > PAGE_SIZE - offset) {
		tx->size = PAGE_SIZE - offset;
		tx->flags |= XEN_NETTXF_more_data;
		len -= tx->size;
		data += tx->size;
		offset = 0;

		id = get_id_from_freelist(&queue->tx_skb_freelist, queue->tx_skbs);
		queue->tx_skbs[id].skb = skb_get(skb);
		tx = RING_GET_REQUEST(&queue->tx, prod++);
		tx->id = id;
		ref = gnttab_claim_grant_reference(&queue->gref_tx_head);
		BUG_ON((signed short)ref < 0);

		mfn = virt_to_mfn(data);
		gnttab_grant_foreign_access_ref(ref, queue->info->xbdev->otherend_id,
						mfn, GNTMAP_readonly);

		queue->grant_tx_page[id] = virt_to_page(data);
		tx->gref = queue->grant_tx_ref[id] = ref;
		tx->offset = offset;
		tx->size = len;
		tx->flags = 0;
	}

	/* Grant backend access to each skb fragment page. */
	for (i = 0; i < frags; i++) {
		skb_frag_t *frag = skb_shinfo(skb)->frags + i;
		struct page *page = skb_frag_page(frag);

		len = skb_frag_size(frag);
		offset = frag->page_offset;

		/* Data must not cross a page boundary. */
		BUG_ON(len + offset > PAGE_SIZE<<compound_order(page));

		/* Skip unused frames from start of page */
		page += offset >> PAGE_SHIFT;
		offset &= ~PAGE_MASK;

		while (len > 0) {
			unsigned long bytes;

			BUG_ON(offset >= PAGE_SIZE);

			bytes = PAGE_SIZE - offset;
			if (bytes > len)
				bytes = len;

			tx->flags |= XEN_NETTXF_more_data;

			id = get_id_from_freelist(&queue->tx_skb_freelist,
						  queue->tx_skbs);
			queue->tx_skbs[id].skb = skb_get(skb);
			tx = RING_GET_REQUEST(&queue->tx, prod++);
			tx->id = id;
			ref = gnttab_claim_grant_reference(&queue->gref_tx_head);
			BUG_ON((signed short)ref < 0);

			mfn = pfn_to_mfn(page_to_pfn(page));
			gnttab_grant_foreign_access_ref(ref,
							queue->info->xbdev->otherend_id,
							mfn, GNTMAP_readonly);

			queue->grant_tx_page[id] = page;
			tx->gref = queue->grant_tx_ref[id] = ref;
			tx->offset = offset;
			tx->size = bytes;
			tx->flags = 0;

			offset += bytes;
			len -= bytes;

			/* Next frame */
			if (offset == PAGE_SIZE && len) {
				BUG_ON(!PageCompound(page));
				page++;
				offset = 0;
			}
		}
	}

	queue->tx.req_prod_pvt = prod;
}

/*
 * Count how many ring slots are required to send the frags of this
 * skb. Each frag might be a compound page.
 */
static int xennet_count_skb_frag_slots(struct sk_buff *skb)
{
	int i, frags = skb_shinfo(skb)->nr_frags;
	int pages = 0;

	for (i = 0; i < frags; i++) {
		skb_frag_t *frag = skb_shinfo(skb)->frags + i;
		unsigned long size = skb_frag_size(frag);
		unsigned long offset = frag->page_offset;

		/* Skip unused frames from start of page */
		offset &= ~PAGE_MASK;

		pages += PFN_UP(offset + size);
	}

	return pages;
}

static u16 xennet_select_queue(struct net_device *dev, struct sk_buff *skb,
			       void *accel_priv, select_queue_fallback_t fallback)
{
	unsigned int num_queues = dev->real_num_tx_queues;
	u32 hash;
	u16 queue_idx;

	/* First, check if there is only one queue */
	if (num_queues == 1) {
		queue_idx = 0;
	} else {
		hash = skb_get_hash(skb);
		queue_idx = hash % num_queues;
	}

	return queue_idx;
}

static int xennet_start_xmit(struct sk_buff *skb, struct net_device *dev)
{
	unsigned short id;
	struct netfront_info *np = netdev_priv(dev);
	struct netfront_stats *stats = this_cpu_ptr(np->stats);
	struct xen_netif_tx_request *tx;
	char *data = skb->data;
	RING_IDX i;
	grant_ref_t ref;
	unsigned long mfn;
	int notify;
	int slots;
	unsigned int offset = offset_in_page(data);
	unsigned int len = skb_headlen(skb);
	unsigned long flags;
	struct netfront_queue *queue = NULL;
	unsigned int num_queues = dev->real_num_tx_queues;
	u16 queue_index;

	/* Drop the packet if no queues are set up */
	if (num_queues < 1)
		goto drop;
	/* Determine which queue to transmit this SKB on */
	queue_index = skb_get_queue_mapping(skb);
	queue = &np->queues[queue_index];

	/* If skb->len is too big for wire format, drop skb and alert
	 * user about misconfiguration.
	 */
	if (unlikely(skb->len > XEN_NETIF_MAX_TX_SIZE)) {
		net_alert_ratelimited(
			"xennet: skb->len = %u, too big for wire format\n",
			skb->len);
		goto drop;
	}

	slots = DIV_ROUND_UP(offset + len, PAGE_SIZE) +
		xennet_count_skb_frag_slots(skb);
	if (unlikely(slots > MAX_SKB_FRAGS + 1)) {
		net_dbg_ratelimited("xennet: skb rides the rocket: %d slots, %d bytes\n",
				    slots, skb->len);
		if (skb_linearize(skb))
			goto drop;
	}

	spin_lock_irqsave(&queue->tx_lock, flags);

	if (unlikely(!netif_carrier_ok(dev) ||
		     (slots > 1 && !xennet_can_sg(dev)) ||
		     netif_needs_gso(skb, netif_skb_features(skb)))) {
		spin_unlock_irqrestore(&queue->tx_lock, flags);
		goto drop;
	}

	i = queue->tx.req_prod_pvt;

	id = get_id_from_freelist(&queue->tx_skb_freelist, queue->tx_skbs);
	queue->tx_skbs[id].skb = skb;

	tx = RING_GET_REQUEST(&queue->tx, i);

	tx->id   = id;
	ref = gnttab_claim_grant_reference(&queue->gref_tx_head);
	BUG_ON((signed short)ref < 0);
	mfn = virt_to_mfn(data);
	gnttab_grant_foreign_access_ref(
		ref, queue->info->xbdev->otherend_id, mfn, GNTMAP_readonly);
	queue->grant_tx_page[id] = virt_to_page(data);
	tx->gref = queue->grant_tx_ref[id] = ref;
	tx->offset = offset;
	tx->size = len;

	tx->flags = 0;
	if (skb->ip_summed == CHECKSUM_PARTIAL)
		/* local packet? */
		tx->flags |= XEN_NETTXF_csum_blank | XEN_NETTXF_data_validated;
	else if (skb->ip_summed == CHECKSUM_UNNECESSARY)
		/* remote but checksummed. */
		tx->flags |= XEN_NETTXF_data_validated;

	if (skb_shinfo(skb)->gso_size) {
		struct xen_netif_extra_info *gso;

		gso = (struct xen_netif_extra_info *)
			RING_GET_REQUEST(&queue->tx, ++i);

		tx->flags |= XEN_NETTXF_extra_info;

		gso->u.gso.size = skb_shinfo(skb)->gso_size;
		gso->u.gso.type = (skb_shinfo(skb)->gso_type & SKB_GSO_TCPV6) ?
			XEN_NETIF_GSO_TYPE_TCPV6 :
			XEN_NETIF_GSO_TYPE_TCPV4;
		gso->u.gso.pad = 0;
		gso->u.gso.features = 0;

		gso->type = XEN_NETIF_EXTRA_TYPE_GSO;
		gso->flags = 0;
	}

	queue->tx.req_prod_pvt = i + 1;

	xennet_make_frags(skb, queue, tx);
	tx->size = skb->len;

	RING_PUSH_REQUESTS_AND_CHECK_NOTIFY(&queue->tx, notify);
	if (notify)
		notify_remote_via_irq(queue->tx_irq);

	u64_stats_update_begin(&stats->syncp);
	stats->tx_bytes += skb->len;
	stats->tx_packets++;
	u64_stats_update_end(&stats->syncp);

	/* Note: It is not safe to access skb after xennet_tx_buf_gc()! */
	xennet_tx_buf_gc(queue);

	if (!netfront_tx_slot_available(queue))
		netif_tx_stop_queue(netdev_get_tx_queue(dev, queue->id));

	spin_unlock_irqrestore(&queue->tx_lock, flags);

	return NETDEV_TX_OK;

 drop:
	dev->stats.tx_dropped++;
	dev_kfree_skb_any(skb);
	return NETDEV_TX_OK;
}

static int xennet_close(struct net_device *dev)
{
	struct netfront_info *np = netdev_priv(dev);
	unsigned int num_queues = dev->real_num_tx_queues;
	unsigned int i;
	struct netfront_queue *queue;
	netif_tx_stop_all_queues(np->netdev);
	for (i = 0; i < num_queues; ++i) {
		queue = &np->queues[i];
		napi_disable(&queue->napi);
	}
	return 0;
}

static void xennet_move_rx_slot(struct netfront_queue *queue, struct sk_buff *skb,
				grant_ref_t ref)
{
	int new = xennet_rxidx(queue->rx.req_prod_pvt);

	BUG_ON(queue->rx_skbs[new]);
	queue->rx_skbs[new] = skb;
	queue->grant_rx_ref[new] = ref;
	RING_GET_REQUEST(&queue->rx, queue->rx.req_prod_pvt)->id = new;
	RING_GET_REQUEST(&queue->rx, queue->rx.req_prod_pvt)->gref = ref;
	queue->rx.req_prod_pvt++;
}

static int xennet_get_extras(struct netfront_queue *queue,
			     struct xen_netif_extra_info *extras,
			     RING_IDX rp)

{
	struct xen_netif_extra_info *extra;
	struct device *dev = &queue->info->netdev->dev;
	RING_IDX cons = queue->rx.rsp_cons;
	int err = 0;

	do {
		struct sk_buff *skb;
		grant_ref_t ref;

		if (unlikely(cons + 1 == rp)) {
			if (net_ratelimit())
				dev_warn(dev, "Missing extra info\n");
			err = -EBADR;
			break;
		}

		extra = (struct xen_netif_extra_info *)
			RING_GET_RESPONSE(&queue->rx, ++cons);

		if (unlikely(!extra->type ||
			     extra->type >= XEN_NETIF_EXTRA_TYPE_MAX)) {
			if (net_ratelimit())
				dev_warn(dev, "Invalid extra type: %d\n",
					extra->type);
			err = -EINVAL;
		} else {
			memcpy(&extras[extra->type - 1], extra,
			       sizeof(*extra));
		}

		skb = xennet_get_rx_skb(queue, cons);
		ref = xennet_get_rx_ref(queue, cons);
		xennet_move_rx_slot(queue, skb, ref);
	} while (extra->flags & XEN_NETIF_EXTRA_FLAG_MORE);

	queue->rx.rsp_cons = cons;
	return err;
}

static int xennet_get_responses(struct netfront_queue *queue,
				struct netfront_rx_info *rinfo, RING_IDX rp,
				struct sk_buff_head *list)
{
	struct xen_netif_rx_response *rx = &rinfo->rx;
	struct xen_netif_extra_info *extras = rinfo->extras;
	struct device *dev = &queue->info->netdev->dev;
	RING_IDX cons = queue->rx.rsp_cons;
	struct sk_buff *skb = xennet_get_rx_skb(queue, cons);
	grant_ref_t ref = xennet_get_rx_ref(queue, cons);
	int max = MAX_SKB_FRAGS + (rx->status <= RX_COPY_THRESHOLD);
	int slots = 1;
	int err = 0;
	unsigned long ret;

	if (rx->flags & XEN_NETRXF_extra_info) {
		err = xennet_get_extras(queue, extras, rp);
		cons = queue->rx.rsp_cons;
	}

	for (;;) {
		if (unlikely(rx->status < 0 ||
			     rx->offset + rx->status > PAGE_SIZE)) {
			if (net_ratelimit())
				dev_warn(dev, "rx->offset: %x, size: %u\n",
					 rx->offset, rx->status);
			xennet_move_rx_slot(queue, skb, ref);
			err = -EINVAL;
			goto next;
		}

		/*
		 * This definitely indicates a bug, either in this driver or in
		 * the backend driver. In future this should flag the bad
		 * situation to the system controller to reboot the backend.
		 */
		if (ref == GRANT_INVALID_REF) {
			if (net_ratelimit())
				dev_warn(dev, "Bad rx response id %d.\n",
					 rx->id);
			err = -EINVAL;
			goto next;
		}

		ret = gnttab_end_foreign_access_ref(ref, 0);
		BUG_ON(!ret);

		gnttab_release_grant_reference(&queue->gref_rx_head, ref);

		__skb_queue_tail(list, skb);

next:
		if (!(rx->flags & XEN_NETRXF_more_data))
			break;

		if (cons + slots == rp) {
			if (net_ratelimit())
				dev_warn(dev, "Need more slots\n");
			err = -ENOENT;
			break;
		}

		rx = RING_GET_RESPONSE(&queue->rx, cons + slots);
		skb = xennet_get_rx_skb(queue, cons + slots);
		ref = xennet_get_rx_ref(queue, cons + slots);
		slots++;
	}

	if (unlikely(slots > max)) {
		if (net_ratelimit())
			dev_warn(dev, "Too many slots\n");
		err = -E2BIG;
	}

	if (unlikely(err))
		queue->rx.rsp_cons = cons + slots;

	return err;
}

static int xennet_set_skb_gso(struct sk_buff *skb,
			      struct xen_netif_extra_info *gso)
{
	if (!gso->u.gso.size) {
		if (net_ratelimit())
			pr_warn("GSO size must not be zero\n");
		return -EINVAL;
	}

	if (gso->u.gso.type != XEN_NETIF_GSO_TYPE_TCPV4 &&
	    gso->u.gso.type != XEN_NETIF_GSO_TYPE_TCPV6) {
		if (net_ratelimit())
			pr_warn("Bad GSO type %d\n", gso->u.gso.type);
		return -EINVAL;
	}

	skb_shinfo(skb)->gso_size = gso->u.gso.size;
	skb_shinfo(skb)->gso_type =
		(gso->u.gso.type == XEN_NETIF_GSO_TYPE_TCPV4) ?
		SKB_GSO_TCPV4 :
		SKB_GSO_TCPV6;

	/* Header must be checked, and gso_segs computed. */
	skb_shinfo(skb)->gso_type |= SKB_GSO_DODGY;
	skb_shinfo(skb)->gso_segs = 0;

	return 0;
}

static RING_IDX xennet_fill_frags(struct netfront_queue *queue,
				  struct sk_buff *skb,
				  struct sk_buff_head *list)
{
	struct skb_shared_info *shinfo = skb_shinfo(skb);
	RING_IDX cons = queue->rx.rsp_cons;
	struct sk_buff *nskb;

	while ((nskb = __skb_dequeue(list))) {
		struct xen_netif_rx_response *rx =
			RING_GET_RESPONSE(&queue->rx, ++cons);
		skb_frag_t *nfrag = &skb_shinfo(nskb)->frags[0];

		if (shinfo->nr_frags == MAX_SKB_FRAGS) {
			unsigned int pull_to = NETFRONT_SKB_CB(skb)->pull_to;

			BUG_ON(pull_to <= skb_headlen(skb));
			__pskb_pull_tail(skb, pull_to - skb_headlen(skb));
		}
		BUG_ON(shinfo->nr_frags >= MAX_SKB_FRAGS);

		skb_add_rx_frag(skb, shinfo->nr_frags, skb_frag_page(nfrag),
				rx->offset, rx->status, PAGE_SIZE);

		skb_shinfo(nskb)->nr_frags = 0;
		kfree_skb(nskb);
	}

	return cons;
}

static int checksum_setup(struct net_device *dev, struct sk_buff *skb)
{
	bool recalculate_partial_csum = false;

	/*
	 * A GSO SKB must be CHECKSUM_PARTIAL. However some buggy
	 * peers can fail to set NETRXF_csum_blank when sending a GSO
	 * frame. In this case force the SKB to CHECKSUM_PARTIAL and
	 * recalculate the partial checksum.
	 */
	if (skb->ip_summed != CHECKSUM_PARTIAL && skb_is_gso(skb)) {
		struct netfront_info *np = netdev_priv(dev);
		atomic_inc(&np->rx_gso_checksum_fixup);
		skb->ip_summed = CHECKSUM_PARTIAL;
		recalculate_partial_csum = true;
	}

	/* A non-CHECKSUM_PARTIAL SKB does not require setup. */
	if (skb->ip_summed != CHECKSUM_PARTIAL)
		return 0;

	return skb_checksum_setup(skb, recalculate_partial_csum);
}

static int handle_incoming_queue(struct netfront_queue *queue,
				 struct sk_buff_head *rxq)
{
	struct netfront_stats *stats = this_cpu_ptr(queue->info->stats);
	int packets_dropped = 0;
	struct sk_buff *skb;

	while ((skb = __skb_dequeue(rxq)) != NULL) {
		int pull_to = NETFRONT_SKB_CB(skb)->pull_to;

		if (pull_to > skb_headlen(skb))
			__pskb_pull_tail(skb, pull_to - skb_headlen(skb));

		/* Ethernet work: Delayed to here as it peeks the header. */
		skb->protocol = eth_type_trans(skb, queue->info->netdev);
		skb_reset_network_header(skb);

		if (checksum_setup(queue->info->netdev, skb)) {
			kfree_skb(skb);
			packets_dropped++;
			queue->info->netdev->stats.rx_errors++;
			continue;
		}

		u64_stats_update_begin(&stats->syncp);
		stats->rx_packets++;
		stats->rx_bytes += skb->len;
		u64_stats_update_end(&stats->syncp);

		/* Pass it up. */
		napi_gro_receive(&queue->napi, skb);
	}

	return packets_dropped;
}

static int xennet_poll(struct napi_struct *napi, int budget)
{
	struct netfront_queue *queue = container_of(napi, struct netfront_queue, napi);
	struct net_device *dev = queue->info->netdev;
	struct sk_buff *skb;
	struct netfront_rx_info rinfo;
	struct xen_netif_rx_response *rx = &rinfo.rx;
	struct xen_netif_extra_info *extras = rinfo.extras;
	RING_IDX i, rp;
	int work_done;
	struct sk_buff_head rxq;
	struct sk_buff_head errq;
	struct sk_buff_head tmpq;
	unsigned long flags;
	int err;

	spin_lock(&queue->rx_lock);

	skb_queue_head_init(&rxq);
	skb_queue_head_init(&errq);
	skb_queue_head_init(&tmpq);

	rp = queue->rx.sring->rsp_prod;
	rmb(); /* Ensure we see queued responses up to 'rp'. */

	i = queue->rx.rsp_cons;
	work_done = 0;
	while ((i != rp) && (work_done < budget)) {
		memcpy(rx, RING_GET_RESPONSE(&queue->rx, i), sizeof(*rx));
		memset(extras, 0, sizeof(rinfo.extras));

		err = xennet_get_responses(queue, &rinfo, rp, &tmpq);

		if (unlikely(err)) {
err:
			while ((skb = __skb_dequeue(&tmpq)))
				__skb_queue_tail(&errq, skb);
			dev->stats.rx_errors++;
			i = queue->rx.rsp_cons;
			continue;
		}

		skb = __skb_dequeue(&tmpq);

		if (extras[XEN_NETIF_EXTRA_TYPE_GSO - 1].type) {
			struct xen_netif_extra_info *gso;
			gso = &extras[XEN_NETIF_EXTRA_TYPE_GSO - 1];

			if (unlikely(xennet_set_skb_gso(skb, gso))) {
				__skb_queue_head(&tmpq, skb);
				queue->rx.rsp_cons += skb_queue_len(&tmpq);
				goto err;
			}
		}

		NETFRONT_SKB_CB(skb)->pull_to = rx->status;
		if (NETFRONT_SKB_CB(skb)->pull_to > RX_COPY_THRESHOLD)
			NETFRONT_SKB_CB(skb)->pull_to = RX_COPY_THRESHOLD;

		skb_shinfo(skb)->frags[0].page_offset = rx->offset;
		skb_frag_size_set(&skb_shinfo(skb)->frags[0], rx->status);
		skb->data_len = rx->status;
		skb->len += rx->status;

		i = xennet_fill_frags(queue, skb, &tmpq);

		if (rx->flags & XEN_NETRXF_csum_blank)
			skb->ip_summed = CHECKSUM_PARTIAL;
		else if (rx->flags & XEN_NETRXF_data_validated)
			skb->ip_summed = CHECKSUM_UNNECESSARY;

		__skb_queue_tail(&rxq, skb);

		queue->rx.rsp_cons = ++i;
		work_done++;
	}

	__skb_queue_purge(&errq);

	work_done -= handle_incoming_queue(queue, &rxq);

	/* If we get a callback with very few responses, reduce fill target. */
	/* NB. Note exponential increase, linear decrease. */
	if (((queue->rx.req_prod_pvt - queue->rx.sring->rsp_prod) >
	     ((3*queue->rx_target) / 4)) &&
	    (--queue->rx_target < queue->rx_min_target))
		queue->rx_target = queue->rx_min_target;

	xennet_alloc_rx_buffers(queue);

	if (work_done < budget) {
		int more_to_do = 0;

		napi_gro_flush(napi, false);

		local_irq_save(flags);

		RING_FINAL_CHECK_FOR_RESPONSES(&queue->rx, more_to_do);
		if (!more_to_do)
			__napi_complete(napi);

		local_irq_restore(flags);
	}

	spin_unlock(&queue->rx_lock);

	return work_done;
}

static int xennet_change_mtu(struct net_device *dev, int mtu)
{
	int max = xennet_can_sg(dev) ?
		XEN_NETIF_MAX_TX_SIZE - MAX_TCP_HEADER : ETH_DATA_LEN;

	if (mtu > max)
		return -EINVAL;
	dev->mtu = mtu;
	return 0;
}

static struct rtnl_link_stats64 *xennet_get_stats64(struct net_device *dev,
						    struct rtnl_link_stats64 *tot)
{
	struct netfront_info *np = netdev_priv(dev);
	int cpu;

	for_each_possible_cpu(cpu) {
		struct netfront_stats *stats = per_cpu_ptr(np->stats, cpu);
		u64 rx_packets, rx_bytes, tx_packets, tx_bytes;
		unsigned int start;

		do {
			start = u64_stats_fetch_begin_irq(&stats->syncp);

			rx_packets = stats->rx_packets;
			tx_packets = stats->tx_packets;
			rx_bytes = stats->rx_bytes;
			tx_bytes = stats->tx_bytes;
		} while (u64_stats_fetch_retry_irq(&stats->syncp, start));

		tot->rx_packets += rx_packets;
		tot->tx_packets += tx_packets;
		tot->rx_bytes   += rx_bytes;
		tot->tx_bytes   += tx_bytes;
	}

	tot->rx_errors  = dev->stats.rx_errors;
	tot->tx_dropped = dev->stats.tx_dropped;

	return tot;
}

static void xennet_release_tx_bufs(struct netfront_queue *queue)
{
	struct sk_buff *skb;
	int i;

	for (i = 0; i < NET_TX_RING_SIZE; i++) {
		/* Skip over entries which are actually freelist references */
		if (skb_entry_is_link(&queue->tx_skbs[i]))
			continue;

		skb = queue->tx_skbs[i].skb;
		get_page(queue->grant_tx_page[i]);
		gnttab_end_foreign_access(queue->grant_tx_ref[i],
					  GNTMAP_readonly,
					  (unsigned long)page_address(queue->grant_tx_page[i]));
		queue->grant_tx_page[i] = NULL;
		queue->grant_tx_ref[i] = GRANT_INVALID_REF;
		add_id_to_freelist(&queue->tx_skb_freelist, queue->tx_skbs, i);
		dev_kfree_skb_irq(skb);
	}
}

static void xennet_release_rx_bufs(struct netfront_queue *queue)
{
	int id, ref;

	spin_lock_bh(&queue->rx_lock);

	for (id = 0; id < NET_RX_RING_SIZE; id++) {
		struct sk_buff *skb;
		struct page *page;

		skb = queue->rx_skbs[id];
		if (!skb)
			continue;

		ref = queue->grant_rx_ref[id];
		if (ref == GRANT_INVALID_REF)
			continue;

		page = skb_frag_page(&skb_shinfo(skb)->frags[0]);

		/* gnttab_end_foreign_access() needs a page ref until
		 * foreign access is ended (which may be deferred).
		 */
		get_page(page);
		gnttab_end_foreign_access(ref, 0,
					  (unsigned long)page_address(page));
		queue->grant_rx_ref[id] = GRANT_INVALID_REF;

		kfree_skb(skb);
	}

	spin_unlock_bh(&queue->rx_lock);
}

static netdev_features_t xennet_fix_features(struct net_device *dev,
	netdev_features_t features)
{
	struct netfront_info *np = netdev_priv(dev);
	int val;

	if (features & NETIF_F_SG) {
		if (xenbus_scanf(XBT_NIL, np->xbdev->otherend, "feature-sg",
				 "%d", &val) < 0)
			val = 0;

		if (!val)
			features &= ~NETIF_F_SG;
	}

	if (features & NETIF_F_IPV6_CSUM) {
		if (xenbus_scanf(XBT_NIL, np->xbdev->otherend,
				 "feature-ipv6-csum-offload", "%d", &val) < 0)
			val = 0;

		if (!val)
			features &= ~NETIF_F_IPV6_CSUM;
	}

	if (features & NETIF_F_TSO) {
		if (xenbus_scanf(XBT_NIL, np->xbdev->otherend,
				 "feature-gso-tcpv4", "%d", &val) < 0)
			val = 0;

		if (!val)
			features &= ~NETIF_F_TSO;
	}

	if (features & NETIF_F_TSO6) {
		if (xenbus_scanf(XBT_NIL, np->xbdev->otherend,
				 "feature-gso-tcpv6", "%d", &val) < 0)
			val = 0;

		if (!val)
			features &= ~NETIF_F_TSO6;
	}

	return features;
}

static int xennet_set_features(struct net_device *dev,
	netdev_features_t features)
{
	if (!(features & NETIF_F_SG) && dev->mtu > ETH_DATA_LEN) {
		netdev_info(dev, "Reducing MTU because no SG offload");
		dev->mtu = ETH_DATA_LEN;
	}

	return 0;
}

static irqreturn_t xennet_tx_interrupt(int irq, void *dev_id)
{
	struct netfront_queue *queue = dev_id;
	unsigned long flags;

	spin_lock_irqsave(&queue->tx_lock, flags);
	xennet_tx_buf_gc(queue);
	spin_unlock_irqrestore(&queue->tx_lock, flags);

	return IRQ_HANDLED;
}

static irqreturn_t xennet_rx_interrupt(int irq, void *dev_id)
{
	struct netfront_queue *queue = dev_id;
	struct net_device *dev = queue->info->netdev;

	if (likely(netif_carrier_ok(dev) &&
		   RING_HAS_UNCONSUMED_RESPONSES(&queue->rx)))
		napi_schedule(&queue->napi);

	return IRQ_HANDLED;
}

static irqreturn_t xennet_interrupt(int irq, void *dev_id)
{
	xennet_tx_interrupt(irq, dev_id);
	xennet_rx_interrupt(irq, dev_id);
	return IRQ_HANDLED;
}

#ifdef CONFIG_NET_POLL_CONTROLLER
static void xennet_poll_controller(struct net_device *dev)
{
	/* Poll each queue */
	struct netfront_info *info = netdev_priv(dev);
	unsigned int num_queues = dev->real_num_tx_queues;
	unsigned int i;
	for (i = 0; i < num_queues; ++i)
		xennet_interrupt(0, &info->queues[i]);
}
#endif

static const struct net_device_ops xennet_netdev_ops = {
	.ndo_open            = xennet_open,
	.ndo_stop            = xennet_close,
	.ndo_start_xmit      = xennet_start_xmit,
	.ndo_change_mtu	     = xennet_change_mtu,
	.ndo_get_stats64     = xennet_get_stats64,
	.ndo_set_mac_address = eth_mac_addr,
	.ndo_validate_addr   = eth_validate_addr,
	.ndo_fix_features    = xennet_fix_features,
	.ndo_set_features    = xennet_set_features,
	.ndo_select_queue    = xennet_select_queue,
#ifdef CONFIG_NET_POLL_CONTROLLER
	.ndo_poll_controller = xennet_poll_controller,
#endif
};

static struct net_device *xennet_create_dev(struct xenbus_device *dev)
{
	int err;
	struct net_device *netdev;
	struct netfront_info *np;

	netdev = alloc_etherdev_mq(sizeof(struct netfront_info), xennet_max_queues);
	if (!netdev)
		return ERR_PTR(-ENOMEM);

	np                   = netdev_priv(netdev);
	np->xbdev            = dev;

	/* No need to use rtnl_lock() before the call below as it
	 * happens before register_netdev().
	 */
	netif_set_real_num_tx_queues(netdev, 0);
	np->queues = NULL;

	err = -ENOMEM;
	np->stats = netdev_alloc_pcpu_stats(struct netfront_stats);
	if (np->stats == NULL)
		goto exit;

	netdev->netdev_ops	= &xennet_netdev_ops;

	netdev->features        = NETIF_F_IP_CSUM | NETIF_F_RXCSUM |
				  NETIF_F_GSO_ROBUST;
	netdev->hw_features	= NETIF_F_SG |
				  NETIF_F_IPV6_CSUM |
				  NETIF_F_TSO | NETIF_F_TSO6;

	/*
         * Assume that all hw features are available for now. This set
         * will be adjusted by the call to netdev_update_features() in
         * xennet_connect() which is the earliest point where we can
         * negotiate with the backend regarding supported features.
         */
	netdev->features |= netdev->hw_features;

	netdev->ethtool_ops = &xennet_ethtool_ops;
	SET_NETDEV_DEV(netdev, &dev->dev);

	netif_set_gso_max_size(netdev, XEN_NETIF_MAX_TX_SIZE - MAX_TCP_HEADER);

	np->netdev = netdev;

	netif_carrier_off(netdev);

	return netdev;

 exit:
	free_netdev(netdev);
	return ERR_PTR(err);
}

/**
 * Entry point to this code when a new device is created.  Allocate the basic
 * structures and the ring buffers for communication with the backend, and
 * inform the backend of the appropriate details for those.
 */
static int netfront_probe(struct xenbus_device *dev,
			  const struct xenbus_device_id *id)
{
	int err;
	struct net_device *netdev;
	struct netfront_info *info;

	netdev = xennet_create_dev(dev);
	if (IS_ERR(netdev)) {
		err = PTR_ERR(netdev);
		xenbus_dev_fatal(dev, err, "creating netdev");
		return err;
	}

	info = netdev_priv(netdev);
	dev_set_drvdata(&dev->dev, info);

	err = register_netdev(info->netdev);
	if (err) {
		pr_warn("%s: register_netdev err=%d\n", __func__, err);
		goto fail;
	}

	err = xennet_sysfs_addif(info->netdev);
	if (err) {
		unregister_netdev(info->netdev);
		pr_warn("%s: add sysfs failed err=%d\n", __func__, err);
		goto fail;
	}

	return 0;

 fail:
	free_netdev(netdev);
	dev_set_drvdata(&dev->dev, NULL);
	return err;
}

static void xennet_end_access(int ref, void *page)
{
	/* This frees the page as a side-effect */
	if (ref != GRANT_INVALID_REF)
		gnttab_end_foreign_access(ref, 0, (unsigned long)page);
}

static void xennet_disconnect_backend(struct netfront_info *info)
{
	unsigned int i = 0;
	unsigned int num_queues = info->netdev->real_num_tx_queues;

	netif_carrier_off(info->netdev);

	for (i = 0; i < num_queues; ++i) {
		struct netfront_queue *queue = &info->queues[i];

		if (queue->tx_irq && (queue->tx_irq == queue->rx_irq))
			unbind_from_irqhandler(queue->tx_irq, queue);
		if (queue->tx_irq && (queue->tx_irq != queue->rx_irq)) {
			unbind_from_irqhandler(queue->tx_irq, queue);
			unbind_from_irqhandler(queue->rx_irq, queue);
		}
		queue->tx_evtchn = queue->rx_evtchn = 0;
		queue->tx_irq = queue->rx_irq = 0;

		napi_synchronize(&queue->napi);

<<<<<<< HEAD
=======
		xennet_release_tx_bufs(queue);
		xennet_release_rx_bufs(queue);
		gnttab_free_grant_references(queue->gref_tx_head);
		gnttab_free_grant_references(queue->gref_rx_head);

>>>>>>> bfe01a5b
		/* End access and free the pages */
		xennet_end_access(queue->tx_ring_ref, queue->tx.sring);
		xennet_end_access(queue->rx_ring_ref, queue->rx.sring);

		queue->tx_ring_ref = GRANT_INVALID_REF;
		queue->rx_ring_ref = GRANT_INVALID_REF;
		queue->tx.sring = NULL;
		queue->rx.sring = NULL;
	}
}

/**
 * We are reconnecting to the backend, due to a suspend/resume, or a backend
 * driver restart.  We tear down our netif structure and recreate it, but
 * leave the device-layer structures intact so that this is transparent to the
 * rest of the kernel.
 */
static int netfront_resume(struct xenbus_device *dev)
{
	struct netfront_info *info = dev_get_drvdata(&dev->dev);

	dev_dbg(&dev->dev, "%s\n", dev->nodename);

	xennet_disconnect_backend(info);
	return 0;
}

static int xen_net_read_mac(struct xenbus_device *dev, u8 mac[])
{
	char *s, *e, *macstr;
	int i;

	macstr = s = xenbus_read(XBT_NIL, dev->nodename, "mac", NULL);
	if (IS_ERR(macstr))
		return PTR_ERR(macstr);

	for (i = 0; i < ETH_ALEN; i++) {
		mac[i] = simple_strtoul(s, &e, 16);
		if ((s == e) || (*e != ((i == ETH_ALEN-1) ? '\0' : ':'))) {
			kfree(macstr);
			return -ENOENT;
		}
		s = e+1;
	}

	kfree(macstr);
	return 0;
}

static int setup_netfront_single(struct netfront_queue *queue)
{
	int err;

	err = xenbus_alloc_evtchn(queue->info->xbdev, &queue->tx_evtchn);
	if (err < 0)
		goto fail;

	err = bind_evtchn_to_irqhandler(queue->tx_evtchn,
					xennet_interrupt,
					0, queue->info->netdev->name, queue);
	if (err < 0)
		goto bind_fail;
	queue->rx_evtchn = queue->tx_evtchn;
	queue->rx_irq = queue->tx_irq = err;

	return 0;

bind_fail:
	xenbus_free_evtchn(queue->info->xbdev, queue->tx_evtchn);
	queue->tx_evtchn = 0;
fail:
	return err;
}

static int setup_netfront_split(struct netfront_queue *queue)
{
	int err;

	err = xenbus_alloc_evtchn(queue->info->xbdev, &queue->tx_evtchn);
	if (err < 0)
		goto fail;
	err = xenbus_alloc_evtchn(queue->info->xbdev, &queue->rx_evtchn);
	if (err < 0)
		goto alloc_rx_evtchn_fail;

	snprintf(queue->tx_irq_name, sizeof(queue->tx_irq_name),
		 "%s-tx", queue->name);
	err = bind_evtchn_to_irqhandler(queue->tx_evtchn,
					xennet_tx_interrupt,
					0, queue->tx_irq_name, queue);
	if (err < 0)
		goto bind_tx_fail;
	queue->tx_irq = err;

	snprintf(queue->rx_irq_name, sizeof(queue->rx_irq_name),
		 "%s-rx", queue->name);
	err = bind_evtchn_to_irqhandler(queue->rx_evtchn,
					xennet_rx_interrupt,
					0, queue->rx_irq_name, queue);
	if (err < 0)
		goto bind_rx_fail;
	queue->rx_irq = err;

	return 0;

bind_rx_fail:
	unbind_from_irqhandler(queue->tx_irq, queue);
	queue->tx_irq = 0;
bind_tx_fail:
	xenbus_free_evtchn(queue->info->xbdev, queue->rx_evtchn);
	queue->rx_evtchn = 0;
alloc_rx_evtchn_fail:
	xenbus_free_evtchn(queue->info->xbdev, queue->tx_evtchn);
	queue->tx_evtchn = 0;
fail:
	return err;
}

static int setup_netfront(struct xenbus_device *dev,
			struct netfront_queue *queue, unsigned int feature_split_evtchn)
{
	struct xen_netif_tx_sring *txs;
	struct xen_netif_rx_sring *rxs;
	int err;

	queue->tx_ring_ref = GRANT_INVALID_REF;
	queue->rx_ring_ref = GRANT_INVALID_REF;
	queue->rx.sring = NULL;
	queue->tx.sring = NULL;

	txs = (struct xen_netif_tx_sring *)get_zeroed_page(GFP_NOIO | __GFP_HIGH);
	if (!txs) {
		err = -ENOMEM;
		xenbus_dev_fatal(dev, err, "allocating tx ring page");
		goto fail;
	}
	SHARED_RING_INIT(txs);
	FRONT_RING_INIT(&queue->tx, txs, PAGE_SIZE);

	err = xenbus_grant_ring(dev, virt_to_mfn(txs));
	if (err < 0)
		goto grant_tx_ring_fail;
	queue->tx_ring_ref = err;

	rxs = (struct xen_netif_rx_sring *)get_zeroed_page(GFP_NOIO | __GFP_HIGH);
	if (!rxs) {
		err = -ENOMEM;
		xenbus_dev_fatal(dev, err, "allocating rx ring page");
		goto alloc_rx_ring_fail;
	}
	SHARED_RING_INIT(rxs);
	FRONT_RING_INIT(&queue->rx, rxs, PAGE_SIZE);

	err = xenbus_grant_ring(dev, virt_to_mfn(rxs));
	if (err < 0)
		goto grant_rx_ring_fail;
	queue->rx_ring_ref = err;

	if (feature_split_evtchn)
		err = setup_netfront_split(queue);
	/* setup single event channel if
	 *  a) feature-split-event-channels == 0
	 *  b) feature-split-event-channels == 1 but failed to setup
	 */
	if (!feature_split_evtchn || (feature_split_evtchn && err))
		err = setup_netfront_single(queue);

	if (err)
		goto alloc_evtchn_fail;

	return 0;

	/* If we fail to setup netfront, it is safe to just revoke access to
	 * granted pages because backend is not accessing it at this point.
	 */
alloc_evtchn_fail:
	gnttab_end_foreign_access_ref(queue->rx_ring_ref, 0);
grant_rx_ring_fail:
	free_page((unsigned long)rxs);
alloc_rx_ring_fail:
	gnttab_end_foreign_access_ref(queue->tx_ring_ref, 0);
grant_tx_ring_fail:
	free_page((unsigned long)txs);
fail:
	return err;
}

/* Queue-specific initialisation
 * This used to be done in xennet_create_dev() but must now
 * be run per-queue.
 */
static int xennet_init_queue(struct netfront_queue *queue)
{
	unsigned short i;
	int err = 0;

	spin_lock_init(&queue->tx_lock);
	spin_lock_init(&queue->rx_lock);

	skb_queue_head_init(&queue->rx_batch);
	queue->rx_target     = RX_DFL_MIN_TARGET;
	queue->rx_min_target = RX_DFL_MIN_TARGET;
	queue->rx_max_target = RX_MAX_TARGET;

	init_timer(&queue->rx_refill_timer);
	queue->rx_refill_timer.data = (unsigned long)queue;
	queue->rx_refill_timer.function = rx_refill_timeout;

	snprintf(queue->name, sizeof(queue->name), "%s-q%u",
		 queue->info->netdev->name, queue->id);

	/* Initialise tx_skbs as a free chain containing every entry. */
	queue->tx_skb_freelist = 0;
	for (i = 0; i < NET_TX_RING_SIZE; i++) {
		skb_entry_set_link(&queue->tx_skbs[i], i+1);
		queue->grant_tx_ref[i] = GRANT_INVALID_REF;
		queue->grant_tx_page[i] = NULL;
	}

	/* Clear out rx_skbs */
	for (i = 0; i < NET_RX_RING_SIZE; i++) {
		queue->rx_skbs[i] = NULL;
		queue->grant_rx_ref[i] = GRANT_INVALID_REF;
	}

	/* A grant for every tx ring slot */
	if (gnttab_alloc_grant_references(TX_MAX_TARGET,
					  &queue->gref_tx_head) < 0) {
		pr_alert("can't alloc tx grant refs\n");
		err = -ENOMEM;
		goto exit;
	}

	/* A grant for every rx ring slot */
	if (gnttab_alloc_grant_references(RX_MAX_TARGET,
					  &queue->gref_rx_head) < 0) {
		pr_alert("can't alloc rx grant refs\n");
		err = -ENOMEM;
		goto exit_free_tx;
	}

	return 0;

 exit_free_tx:
	gnttab_free_grant_references(queue->gref_tx_head);
 exit:
	return err;
}

static int write_queue_xenstore_keys(struct netfront_queue *queue,
			   struct xenbus_transaction *xbt, int write_hierarchical)
{
	/* Write the queue-specific keys into XenStore in the traditional
	 * way for a single queue, or in a queue subkeys for multiple
	 * queues.
	 */
	struct xenbus_device *dev = queue->info->xbdev;
	int err;
	const char *message;
	char *path;
	size_t pathsize;

	/* Choose the correct place to write the keys */
	if (write_hierarchical) {
		pathsize = strlen(dev->nodename) + 10;
		path = kzalloc(pathsize, GFP_KERNEL);
		if (!path) {
			err = -ENOMEM;
			message = "out of memory while writing ring references";
			goto error;
		}
		snprintf(path, pathsize, "%s/queue-%u",
				dev->nodename, queue->id);
	} else {
		path = (char *)dev->nodename;
	}

	/* Write ring references */
	err = xenbus_printf(*xbt, path, "tx-ring-ref", "%u",
			queue->tx_ring_ref);
	if (err) {
		message = "writing tx-ring-ref";
		goto error;
	}

	err = xenbus_printf(*xbt, path, "rx-ring-ref", "%u",
			queue->rx_ring_ref);
	if (err) {
		message = "writing rx-ring-ref";
		goto error;
	}

	/* Write event channels; taking into account both shared
	 * and split event channel scenarios.
	 */
	if (queue->tx_evtchn == queue->rx_evtchn) {
		/* Shared event channel */
		err = xenbus_printf(*xbt, path,
				"event-channel", "%u", queue->tx_evtchn);
		if (err) {
			message = "writing event-channel";
			goto error;
		}
	} else {
		/* Split event channels */
		err = xenbus_printf(*xbt, path,
				"event-channel-tx", "%u", queue->tx_evtchn);
		if (err) {
			message = "writing event-channel-tx";
			goto error;
		}

		err = xenbus_printf(*xbt, path,
				"event-channel-rx", "%u", queue->rx_evtchn);
		if (err) {
			message = "writing event-channel-rx";
			goto error;
		}
	}

	if (write_hierarchical)
		kfree(path);
	return 0;

error:
	if (write_hierarchical)
		kfree(path);
	xenbus_dev_fatal(dev, err, "%s", message);
	return err;
}

static void xennet_destroy_queues(struct netfront_info *info)
{
	unsigned int i;

	rtnl_lock();

	for (i = 0; i < info->netdev->real_num_tx_queues; i++) {
		struct netfront_queue *queue = &info->queues[i];

		if (netif_running(info->netdev))
			napi_disable(&queue->napi);
		netif_napi_del(&queue->napi);
	}

	rtnl_unlock();

	kfree(info->queues);
	info->queues = NULL;
}

static int xennet_create_queues(struct netfront_info *info,
				unsigned int num_queues)
{
	unsigned int i;
	int ret;

	info->queues = kcalloc(num_queues, sizeof(struct netfront_queue),
			       GFP_KERNEL);
	if (!info->queues)
		return -ENOMEM;

	rtnl_lock();

	for (i = 0; i < num_queues; i++) {
		struct netfront_queue *queue = &info->queues[i];

		queue->id = i;
		queue->info = info;

		ret = xennet_init_queue(queue);
		if (ret < 0) {
			dev_warn(&info->netdev->dev,
				 "only created %d queues\n", i);
			num_queues = i;
			break;
		}

		netif_napi_add(queue->info->netdev, &queue->napi,
			       xennet_poll, 64);
		if (netif_running(info->netdev))
			napi_enable(&queue->napi);
	}

	netif_set_real_num_tx_queues(info->netdev, num_queues);

	rtnl_unlock();

	if (num_queues == 0) {
		dev_err(&info->netdev->dev, "no queues\n");
		return -EINVAL;
	}
	return 0;
}

/* Common code used when first setting up, and when resuming. */
static int talk_to_netback(struct xenbus_device *dev,
			   struct netfront_info *info)
{
	const char *message;
	struct xenbus_transaction xbt;
	int err;
	unsigned int feature_split_evtchn;
	unsigned int i = 0;
	unsigned int max_queues = 0;
	struct netfront_queue *queue = NULL;
	unsigned int num_queues = 1;

	info->netdev->irq = 0;

	/* Check if backend supports multiple queues */
	err = xenbus_scanf(XBT_NIL, info->xbdev->otherend,
			   "multi-queue-max-queues", "%u", &max_queues);
	if (err < 0)
		max_queues = 1;
	num_queues = min(max_queues, xennet_max_queues);

	/* Check feature-split-event-channels */
	err = xenbus_scanf(XBT_NIL, info->xbdev->otherend,
			   "feature-split-event-channels", "%u",
			   &feature_split_evtchn);
	if (err < 0)
		feature_split_evtchn = 0;

	/* Read mac addr. */
	err = xen_net_read_mac(dev, info->netdev->dev_addr);
	if (err) {
		xenbus_dev_fatal(dev, err, "parsing %s/mac", dev->nodename);
		goto out;
	}

	if (info->queues)
		xennet_destroy_queues(info);

	err = xennet_create_queues(info, num_queues);
	if (err < 0)
		goto destroy_ring;

	/* Create shared ring, alloc event channel -- for each queue */
	for (i = 0; i < num_queues; ++i) {
		queue = &info->queues[i];
		err = setup_netfront(dev, queue, feature_split_evtchn);
		if (err) {
			/* setup_netfront() will tidy up the current
			 * queue on error, but we need to clean up
			 * those already allocated.
			 */
			if (i > 0) {
				rtnl_lock();
				netif_set_real_num_tx_queues(info->netdev, i);
				rtnl_unlock();
				goto destroy_ring;
			} else {
				goto out;
			}
		}
	}

again:
	err = xenbus_transaction_start(&xbt);
	if (err) {
		xenbus_dev_fatal(dev, err, "starting transaction");
		goto destroy_ring;
	}

	if (num_queues == 1) {
		err = write_queue_xenstore_keys(&info->queues[0], &xbt, 0); /* flat */
		if (err)
			goto abort_transaction_no_dev_fatal;
	} else {
		/* Write the number of queues */
		err = xenbus_printf(xbt, dev->nodename, "multi-queue-num-queues",
				    "%u", num_queues);
		if (err) {
			message = "writing multi-queue-num-queues";
			goto abort_transaction_no_dev_fatal;
		}

		/* Write the keys for each queue */
		for (i = 0; i < num_queues; ++i) {
			queue = &info->queues[i];
			err = write_queue_xenstore_keys(queue, &xbt, 1); /* hierarchical */
			if (err)
				goto abort_transaction_no_dev_fatal;
		}
	}

	/* The remaining keys are not queue-specific */
	err = xenbus_printf(xbt, dev->nodename, "request-rx-copy", "%u",
			    1);
	if (err) {
		message = "writing request-rx-copy";
		goto abort_transaction;
	}

	err = xenbus_printf(xbt, dev->nodename, "feature-rx-notify", "%d", 1);
	if (err) {
		message = "writing feature-rx-notify";
		goto abort_transaction;
	}

	err = xenbus_printf(xbt, dev->nodename, "feature-sg", "%d", 1);
	if (err) {
		message = "writing feature-sg";
		goto abort_transaction;
	}

	err = xenbus_printf(xbt, dev->nodename, "feature-gso-tcpv4", "%d", 1);
	if (err) {
		message = "writing feature-gso-tcpv4";
		goto abort_transaction;
	}

	err = xenbus_write(xbt, dev->nodename, "feature-gso-tcpv6", "1");
	if (err) {
		message = "writing feature-gso-tcpv6";
		goto abort_transaction;
	}

	err = xenbus_write(xbt, dev->nodename, "feature-ipv6-csum-offload",
			   "1");
	if (err) {
		message = "writing feature-ipv6-csum-offload";
		goto abort_transaction;
	}

	err = xenbus_transaction_end(xbt, 0);
	if (err) {
		if (err == -EAGAIN)
			goto again;
		xenbus_dev_fatal(dev, err, "completing transaction");
		goto destroy_ring;
	}

	return 0;

 abort_transaction:
	xenbus_dev_fatal(dev, err, "%s", message);
abort_transaction_no_dev_fatal:
	xenbus_transaction_end(xbt, 1);
 destroy_ring:
	xennet_disconnect_backend(info);
	kfree(info->queues);
	info->queues = NULL;
	rtnl_lock();
	netif_set_real_num_tx_queues(info->netdev, 0);
	rtnl_unlock();
 out:
	return err;
}

static int xennet_connect(struct net_device *dev)
{
	struct netfront_info *np = netdev_priv(dev);
	unsigned int num_queues = 0;
	int err;
	unsigned int feature_rx_copy;
	unsigned int j = 0;
	struct netfront_queue *queue = NULL;

	err = xenbus_scanf(XBT_NIL, np->xbdev->otherend,
			   "feature-rx-copy", "%u", &feature_rx_copy);
	if (err != 1)
		feature_rx_copy = 0;

	if (!feature_rx_copy) {
		dev_info(&dev->dev,
			 "backend does not support copying receive path\n");
		return -ENODEV;
	}

	err = talk_to_netback(np->xbdev, np);
	if (err)
		return err;

	/* talk_to_netback() sets the correct number of queues */
	num_queues = dev->real_num_tx_queues;

	rtnl_lock();
	netdev_update_features(dev);
	rtnl_unlock();

<<<<<<< HEAD
	/* By now, the queue structures have been set up */
	for (j = 0; j < num_queues; ++j) {
		queue = &np->queues[j];

		/* Step 1: Discard all pending TX packet fragments. */
		spin_lock_irq(&queue->tx_lock);
		xennet_release_tx_bufs(queue);
		spin_unlock_irq(&queue->tx_lock);

		/* Step 2: Rebuild the RX buffer freelist and the RX ring itself. */
		spin_lock_bh(&queue->rx_lock);

		for (requeue_idx = 0, i = 0; i < NET_RX_RING_SIZE; i++) {
			skb_frag_t *frag;
			const struct page *page;
			if (!queue->rx_skbs[i])
				continue;

			skb = queue->rx_skbs[requeue_idx] = xennet_get_rx_skb(queue, i);
			ref = queue->grant_rx_ref[requeue_idx] = xennet_get_rx_ref(queue, i);
			req = RING_GET_REQUEST(&queue->rx, requeue_idx);

			frag = &skb_shinfo(skb)->frags[0];
			page = skb_frag_page(frag);
			gnttab_grant_foreign_access_ref(
				ref, queue->info->xbdev->otherend_id,
				pfn_to_mfn(page_to_pfn(page)),
				0);
			req->gref = ref;
			req->id   = requeue_idx;

			requeue_idx++;
		}

		queue->rx.req_prod_pvt = requeue_idx;

		spin_unlock_bh(&queue->rx_lock);
	}

=======
>>>>>>> bfe01a5b
	/*
	 * All public and private state should now be sane.  Get
	 * ready to start sending and receiving packets and give the driver
	 * domain a kick because we've probably just requeued some
	 * packets.
	 */
	netif_carrier_on(np->netdev);
	for (j = 0; j < num_queues; ++j) {
		queue = &np->queues[j];

		notify_remote_via_irq(queue->tx_irq);
		if (queue->tx_irq != queue->rx_irq)
			notify_remote_via_irq(queue->rx_irq);

		spin_lock_irq(&queue->tx_lock);
		xennet_tx_buf_gc(queue);
		spin_unlock_irq(&queue->tx_lock);

		spin_lock_bh(&queue->rx_lock);
		xennet_alloc_rx_buffers(queue);
		spin_unlock_bh(&queue->rx_lock);
	}

	return 0;
}

/**
 * Callback received when the backend's state changes.
 */
static void netback_changed(struct xenbus_device *dev,
			    enum xenbus_state backend_state)
{
	struct netfront_info *np = dev_get_drvdata(&dev->dev);
	struct net_device *netdev = np->netdev;

	dev_dbg(&dev->dev, "%s\n", xenbus_strstate(backend_state));

	switch (backend_state) {
	case XenbusStateInitialising:
	case XenbusStateInitialised:
	case XenbusStateReconfiguring:
	case XenbusStateReconfigured:
	case XenbusStateUnknown:
		break;

	case XenbusStateInitWait:
		if (dev->state != XenbusStateInitialising)
			break;
		if (xennet_connect(netdev) != 0)
			break;
		xenbus_switch_state(dev, XenbusStateConnected);
		break;

	case XenbusStateConnected:
		netdev_notify_peers(netdev);
		break;

	case XenbusStateClosed:
		if (dev->state == XenbusStateClosed)
			break;
		/* Missed the backend's CLOSING state -- fallthrough */
	case XenbusStateClosing:
		xenbus_frontend_closed(dev);
		break;
	}
}

static const struct xennet_stat {
	char name[ETH_GSTRING_LEN];
	u16 offset;
} xennet_stats[] = {
	{
		"rx_gso_checksum_fixup",
		offsetof(struct netfront_info, rx_gso_checksum_fixup)
	},
};

static int xennet_get_sset_count(struct net_device *dev, int string_set)
{
	switch (string_set) {
	case ETH_SS_STATS:
		return ARRAY_SIZE(xennet_stats);
	default:
		return -EINVAL;
	}
}

static void xennet_get_ethtool_stats(struct net_device *dev,
				     struct ethtool_stats *stats, u64 * data)
{
	void *np = netdev_priv(dev);
	int i;

	for (i = 0; i < ARRAY_SIZE(xennet_stats); i++)
		data[i] = atomic_read((atomic_t *)(np + xennet_stats[i].offset));
}

static void xennet_get_strings(struct net_device *dev, u32 stringset, u8 * data)
{
	int i;

	switch (stringset) {
	case ETH_SS_STATS:
		for (i = 0; i < ARRAY_SIZE(xennet_stats); i++)
			memcpy(data + i * ETH_GSTRING_LEN,
			       xennet_stats[i].name, ETH_GSTRING_LEN);
		break;
	}
}

static const struct ethtool_ops xennet_ethtool_ops =
{
	.get_link = ethtool_op_get_link,

	.get_sset_count = xennet_get_sset_count,
	.get_ethtool_stats = xennet_get_ethtool_stats,
	.get_strings = xennet_get_strings,
};

#ifdef CONFIG_SYSFS
static ssize_t show_rxbuf_min(struct device *dev,
			      struct device_attribute *attr, char *buf)
{
	struct net_device *netdev = to_net_dev(dev);
	struct netfront_info *info = netdev_priv(netdev);
	unsigned int num_queues = netdev->real_num_tx_queues;

	if (num_queues)
		return sprintf(buf, "%u\n", info->queues[0].rx_min_target);
	else
		return sprintf(buf, "%u\n", RX_MIN_TARGET);
}

static ssize_t store_rxbuf_min(struct device *dev,
			       struct device_attribute *attr,
			       const char *buf, size_t len)
{
	struct net_device *netdev = to_net_dev(dev);
	struct netfront_info *np = netdev_priv(netdev);
	unsigned int num_queues = netdev->real_num_tx_queues;
	char *endp;
	unsigned long target;
	unsigned int i;
	struct netfront_queue *queue;

	if (!capable(CAP_NET_ADMIN))
		return -EPERM;

	target = simple_strtoul(buf, &endp, 0);
	if (endp == buf)
		return -EBADMSG;

	if (target < RX_MIN_TARGET)
		target = RX_MIN_TARGET;
	if (target > RX_MAX_TARGET)
		target = RX_MAX_TARGET;

	for (i = 0; i < num_queues; ++i) {
		queue = &np->queues[i];
		spin_lock_bh(&queue->rx_lock);
		if (target > queue->rx_max_target)
			queue->rx_max_target = target;
		queue->rx_min_target = target;
		if (target > queue->rx_target)
			queue->rx_target = target;

		xennet_alloc_rx_buffers(queue);

		spin_unlock_bh(&queue->rx_lock);
	}
	return len;
}

static ssize_t show_rxbuf_max(struct device *dev,
			      struct device_attribute *attr, char *buf)
{
	struct net_device *netdev = to_net_dev(dev);
	struct netfront_info *info = netdev_priv(netdev);
	unsigned int num_queues = netdev->real_num_tx_queues;

	if (num_queues)
		return sprintf(buf, "%u\n", info->queues[0].rx_max_target);
	else
		return sprintf(buf, "%u\n", RX_MAX_TARGET);
}

static ssize_t store_rxbuf_max(struct device *dev,
			       struct device_attribute *attr,
			       const char *buf, size_t len)
{
	struct net_device *netdev = to_net_dev(dev);
	struct netfront_info *np = netdev_priv(netdev);
	unsigned int num_queues = netdev->real_num_tx_queues;
	char *endp;
	unsigned long target;
	unsigned int i = 0;
	struct netfront_queue *queue = NULL;

	if (!capable(CAP_NET_ADMIN))
		return -EPERM;

	target = simple_strtoul(buf, &endp, 0);
	if (endp == buf)
		return -EBADMSG;

	if (target < RX_MIN_TARGET)
		target = RX_MIN_TARGET;
	if (target > RX_MAX_TARGET)
		target = RX_MAX_TARGET;

	for (i = 0; i < num_queues; ++i) {
		queue = &np->queues[i];
		spin_lock_bh(&queue->rx_lock);
		if (target < queue->rx_min_target)
			queue->rx_min_target = target;
		queue->rx_max_target = target;
		if (target < queue->rx_target)
			queue->rx_target = target;

		xennet_alloc_rx_buffers(queue);

		spin_unlock_bh(&queue->rx_lock);
	}
	return len;
}

static ssize_t show_rxbuf_cur(struct device *dev,
			      struct device_attribute *attr, char *buf)
{
	struct net_device *netdev = to_net_dev(dev);
	struct netfront_info *info = netdev_priv(netdev);
	unsigned int num_queues = netdev->real_num_tx_queues;

	if (num_queues)
		return sprintf(buf, "%u\n", info->queues[0].rx_target);
	else
		return sprintf(buf, "0\n");
}

static struct device_attribute xennet_attrs[] = {
	__ATTR(rxbuf_min, S_IRUGO|S_IWUSR, show_rxbuf_min, store_rxbuf_min),
	__ATTR(rxbuf_max, S_IRUGO|S_IWUSR, show_rxbuf_max, store_rxbuf_max),
	__ATTR(rxbuf_cur, S_IRUGO, show_rxbuf_cur, NULL),
};

static int xennet_sysfs_addif(struct net_device *netdev)
{
	int i;
	int err;

	for (i = 0; i < ARRAY_SIZE(xennet_attrs); i++) {
		err = device_create_file(&netdev->dev,
					   &xennet_attrs[i]);
		if (err)
			goto fail;
	}
	return 0;

 fail:
	while (--i >= 0)
		device_remove_file(&netdev->dev, &xennet_attrs[i]);
	return err;
}

static void xennet_sysfs_delif(struct net_device *netdev)
{
	int i;

	for (i = 0; i < ARRAY_SIZE(xennet_attrs); i++)
		device_remove_file(&netdev->dev, &xennet_attrs[i]);
}

#endif /* CONFIG_SYSFS */

static const struct xenbus_device_id netfront_ids[] = {
	{ "vif" },
	{ "" }
};


static int xennet_remove(struct xenbus_device *dev)
{
	struct netfront_info *info = dev_get_drvdata(&dev->dev);
	unsigned int num_queues = info->netdev->real_num_tx_queues;
	struct netfront_queue *queue = NULL;
	unsigned int i = 0;

	dev_dbg(&dev->dev, "%s\n", dev->nodename);

	xennet_disconnect_backend(info);

	xennet_sysfs_delif(info->netdev);

	unregister_netdev(info->netdev);

	for (i = 0; i < num_queues; ++i) {
		queue = &info->queues[i];
		del_timer_sync(&queue->rx_refill_timer);
	}

	if (num_queues) {
		kfree(info->queues);
		info->queues = NULL;
	}

	free_percpu(info->stats);

	free_netdev(info->netdev);

	return 0;
}

static DEFINE_XENBUS_DRIVER(netfront, ,
	.probe = netfront_probe,
	.remove = xennet_remove,
	.resume = netfront_resume,
	.otherend_changed = netback_changed,
);

static int __init netif_init(void)
{
	if (!xen_domain())
		return -ENODEV;

	if (!xen_has_pv_nic_devices())
		return -ENODEV;

	pr_info("Initialising Xen virtual ethernet driver\n");

	/* Allow as many queues as there are CPUs, by default */
	xennet_max_queues = num_online_cpus();

	return xenbus_register_frontend(&netfront_driver);
}
module_init(netif_init);


static void __exit netif_exit(void)
{
	xenbus_unregister_driver(&netfront_driver);
}
module_exit(netif_exit);

MODULE_DESCRIPTION("Xen virtual network device frontend");
MODULE_LICENSE("GPL");
MODULE_ALIAS("xen:vif");
MODULE_ALIAS("xennet");<|MERGE_RESOLUTION|>--- conflicted
+++ resolved
@@ -1439,14 +1439,11 @@
 
 		napi_synchronize(&queue->napi);
 
-<<<<<<< HEAD
-=======
 		xennet_release_tx_bufs(queue);
 		xennet_release_rx_bufs(queue);
 		gnttab_free_grant_references(queue->gref_tx_head);
 		gnttab_free_grant_references(queue->gref_rx_head);
 
->>>>>>> bfe01a5b
 		/* End access and free the pages */
 		xennet_end_access(queue->tx_ring_ref, queue->tx.sring);
 		xennet_end_access(queue->rx_ring_ref, queue->rx.sring);
@@ -2029,48 +2026,6 @@
 	netdev_update_features(dev);
 	rtnl_unlock();
 
-<<<<<<< HEAD
-	/* By now, the queue structures have been set up */
-	for (j = 0; j < num_queues; ++j) {
-		queue = &np->queues[j];
-
-		/* Step 1: Discard all pending TX packet fragments. */
-		spin_lock_irq(&queue->tx_lock);
-		xennet_release_tx_bufs(queue);
-		spin_unlock_irq(&queue->tx_lock);
-
-		/* Step 2: Rebuild the RX buffer freelist and the RX ring itself. */
-		spin_lock_bh(&queue->rx_lock);
-
-		for (requeue_idx = 0, i = 0; i < NET_RX_RING_SIZE; i++) {
-			skb_frag_t *frag;
-			const struct page *page;
-			if (!queue->rx_skbs[i])
-				continue;
-
-			skb = queue->rx_skbs[requeue_idx] = xennet_get_rx_skb(queue, i);
-			ref = queue->grant_rx_ref[requeue_idx] = xennet_get_rx_ref(queue, i);
-			req = RING_GET_REQUEST(&queue->rx, requeue_idx);
-
-			frag = &skb_shinfo(skb)->frags[0];
-			page = skb_frag_page(frag);
-			gnttab_grant_foreign_access_ref(
-				ref, queue->info->xbdev->otherend_id,
-				pfn_to_mfn(page_to_pfn(page)),
-				0);
-			req->gref = ref;
-			req->id   = requeue_idx;
-
-			requeue_idx++;
-		}
-
-		queue->rx.req_prod_pvt = requeue_idx;
-
-		spin_unlock_bh(&queue->rx_lock);
-	}
-
-=======
->>>>>>> bfe01a5b
 	/*
 	 * All public and private state should now be sane.  Get
 	 * ready to start sending and receiving packets and give the driver
